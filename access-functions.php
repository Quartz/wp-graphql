--- conflicted
+++ resolved
@@ -37,77 +37,60 @@
 	return \WPGraphQL::do_graphql_request( $request, $operation_name, $variables );
 }
 
-<<<<<<< HEAD
-=======
 /**
  * Given a Type Name and a $config array, this adds a Type to the TypeRegistry
  *
  * @param string $type_name The name of the Type to register
  * @param array  $config    The Type config
  */
->>>>>>> 47bfae33
 function register_graphql_type( $type_name, $config ) {
 	\WPGraphQL\TypeRegistry::register_type( $type_name, $config );
 }
 
-<<<<<<< HEAD
-=======
 /**
  * Given a Type Name and a $config array, this adds an ObjectType to the TypeRegistry
  *
  * @param string $type_name The name of the Type to register
  * @param array  $config    The Type config
  */
->>>>>>> 47bfae33
 function register_graphql_object_type( $type_name, $config ) {
 	$config['kind'] = 'object';
 	register_graphql_type( $type_name, $config );
 }
 
-<<<<<<< HEAD
-=======
 /**
  * Given a Type Name and a $config array, this adds an InputType to the TypeRegistry
  *
  * @param string $type_name The name of the Type to register
  * @param array  $config    The Type config
  */
->>>>>>> 47bfae33
 function register_graphql_input_type( $type_name, $config ) {
 	$config['kind'] = 'input';
 	register_graphql_type( $type_name, $config );
 }
 
-<<<<<<< HEAD
-=======
 /**
  * Given a Type Name and a $config array, this adds an UnionType to the TypeRegistry
  *
  * @param string $type_name The name of the Type to register
  * @param array  $config    The Type config
  */
->>>>>>> 47bfae33
 function register_graphql_union_type( $type_name, $config ) {
 	$config['kind'] = 'union';
 	register_graphql_type( $type_name, $config );
 }
 
-<<<<<<< HEAD
-=======
 /**
  * Given a Type Name and a $config array, this adds an EnumType to the TypeRegistry
  *
  * @param string $type_name The name of the Type to register
  * @param array  $config    The Type config
  */
->>>>>>> 47bfae33
 function register_graphql_enum_type( $type_name, $config ) {
 	$config['kind'] = 'enum';
 	register_graphql_type( $type_name, $config );
 }
 
-<<<<<<< HEAD
-=======
 /**
  * Given a Type Name, Field Name, and a $config array, this adds a Field to a registered Type in
  * the TypeRegistry
@@ -116,13 +99,10 @@
  * @param string $field_name The name of the Field to add to the Type
  * @param array  $config     The Type config
  */
->>>>>>> 47bfae33
 function register_graphql_field( $type_name, $field_name, $config ) {
 	\WPGraphQL\TypeRegistry::register_field( $type_name, $field_name, $config );
 }
 
-<<<<<<< HEAD
-=======
 /**
  * Given a Type Name and an array of field configs, this adds the fields to the registered type in
  * the TypeRegistry
@@ -130,32 +110,20 @@
  * @param string $type_name The name of the Type to add the fields to
  * @param array  $fields    An array of field configs
  */
->>>>>>> 47bfae33
 function register_graphql_fields( $type_name, array $fields ) {
 	\WPGraphQL\TypeRegistry::register_fields( $type_name, $fields );
 }
 
-<<<<<<< HEAD
-=======
 /**
  * Given a Schema Name and a Schema Config, this adds the Schema to the SchemaRegistry
  *
  * @param string $schema_name The name of the Schema to register
  * @param array  $config      The config for the Schema
  */
->>>>>>> 47bfae33
 function register_graphql_schema( $schema_name, array $config ) {
 	\WPGraphQL\SchemaRegistry::register_schema( $schema_name, $config );
 }
 
-<<<<<<< HEAD
-function register_graphql_connection( $config ) {
-	\WPGraphQL\TypeRegistry::register_connection( $config );
-}
-
-function deregister_graphql_field( $type_name, $field_name ) {
-	\WPGraphQL\TypeRegistry::deregister_field( $type_name, $field_name );
-=======
 /**
  * Given a config array for a connection, this registers a connection by creating all appropriate
  * fields and types for the connection
@@ -184,5 +152,4 @@
  */
 function register_graphql_mutation( $mutation_name, $config ) {
 	\WPGraphQL\TypeRegistry::register_mutation( $mutation_name, $config );
->>>>>>> 47bfae33
 }