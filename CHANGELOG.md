# Changelog

<<<<<<< HEAD
## Upcoming

- Update Deploy to WordPress.org Github Workflow to be triggered after release instead of triggered at tagging. This allows the release asset to be uploaded.
=======
## 1.1.9

### Bugfixes / Chores

- ([#1734](https://github.com/wp-graphql/wp-graphql/pull/1734)) Remove Composer dependencies from being versioned in Github. Update Github workflows to install dependencies for deploying to WordPress.org and uploading release assets on Github.
>>>>>>> 4265f81c

## 1.1.8

### Bugfixes / Chores

- Fix release asset url in Github action.

## 1.1.7

### Bugfixes / Chores

- Fix release upload url in Github action.

## 1.1.6

### Bugfixes / Chores

- ([#1723](https://github.com/wp-graphql/wp-graphql/pull/1723)) Fix CI Schema Linter action. Thanks @szepeviktor!
- ([#1722](https://github.com/wp-graphql/wp-graphql/pull/1722)) Update PR Template message. Thanks @szepeviktor!
- ([#1730](https://github.com/wp-graphql/wp-graphql/pull/1730)) Updates redundant test configuration in Github workflow. Thanks @szepeviktor!

## 1.1.5

### Bugfixes / Chores

- ([#1718](https://github.com/wp-graphql/wp-graphql/pull/1718)) Simplify the main plugin file to adhere to more modern WP plugin standards. Move the WPGraphQL class to it's own file under the src directory. Thanks @szepeviktor!
- ([#1704](https://github.com/wp-graphql/wp-graphql/pull/1704)) Fix end tags for inputs on the WPGraphQL Settings page to adhere to the w3 spec for inputs. Thanks @therealgilles!
- ([#1706](https://github.com/wp-graphql/wp-graphql/pull/1706)) Show all content types in the ContentTypeEnum, not just public ones. Thanks @ljanecek!
- ([#1699](https://github.com/wp-graphql/wp-graphql/pull/1699)) Set default value for 2nd paramater on `Tracker->get_info()` method. Thanks @SpartakusMd!

## 1.1.4

### Bugfixes

- ([#1715](https://github.com/wp-graphql/wp-graphql/pull/1715)) Updates `WPGraphQL\Type\Object` namespace to be `WPGraphQL\Type\ObjectType` to play nice with newer versions of PHP where `Object` is a reserved namespace.
- ([#1711](https://github.com/wp-graphql/wp-graphql/pull/1711)) Updates regex in phpstan.neon.dist. Thanks @szepeviktor!
- ([#1719](https://github.com/wp-graphql/wp-graphql/pull/1719)) Update to backtrace that is output with graphql_debug messages to ensure it includes a `file` key in the returned array, before returning the trace. Thanks @kidunot89!

## 1.1.3

### Bugfixes

- ([#1693](https://github.com/wp-graphql/wp-graphql/pull/1693)) Clear global user in the Router in case plugins have attempted to set the user before API authentication has been executed. Thanks @therealgilles!

### New

- ([#972](https://github.com/wp-graphql/wp-graphql/pull/972)) `graphql_pre_model_data_is_private` filter was added to the Abstract Model.php allowing Model's `is_private()` check to be bypassed.


## 1.1.2

### Bugfixes

- ([#1676](https://github.com/wp-graphql/wp-graphql/pull/1676)) Add a `nav_menu_item` loader to allow previous menu item IDs to work properly with WPGraphQL should they be passed to a node query (like, if the ID were persisted somewhere already)
- Update cases of menu item IDs to be `post:$id` instead of `nav_menu_item:$id`
- Update tests to test that both the old `nav_menu_item:$id` and `post:$id` work for nav menu item node queries to support previously issued IDs

## 1.1.1

### Bugfixes

- ([#1670](https://github.com/wp-graphql/wp-graphql/issues/1670)) Fixes a bug with querying pages that are set as to be the posts page

## 1.1.0

This release centers around updating code quality by implementing [PHPStan](https://phpstan.org/) checks. PHPStan is a tool that statically analyzes PHP codebases to detect bugs. This release centers around updating Docblocks and overall code quality, and implements automated tests to check code quality on every pull request.

## New

- Update PHPStan (Code Quality checker) to v0.12.64
- Increases PHPStan code quality checks to Level 8 (highest level).

## Bugfixes
- ([#1653](https://github.com/wp-graphql/wp-graphql/issues/1653)) Fixes bug where WPGraphQL was explicitly setting `has_published_posts` on WP_Query but WP_Query does this under the hood already. Thanks @jmartinhoj!
- Fixes issue with Comment Model returning comments that are not associated with a Post object. Comments with no associated Post object are not public entities.
- Update docblocks to be compatible with PHPStan Level 8. 
- Removed some uncalled code
- Added early returns in some places to prevent unnecessary added execution

## 1.0.5

### New

- Updates GraphQL-PHP from v14.3.0 to v14.4.0
- Updates GraphQL-Relay-PHP from v0.3.1 to v0.5.0

### Bugfixes

- Fixes a bug where CI Tests were not passing when code coverage is enabled
- ([#1633](https://github.com/wp-graphql/wp-graphql/pull/1633)) Fixes bug where Introspection Queries were showing fields with no deprecationReason as deprecated because it was outputting an empty string instead of a null value.
- ([#1627](https://github.com/wp-graphql/wp-graphql/pull/1627)) Fixes bug where fields on the Model called multiple times might weren't being set properly
- Updates Theme tests to be more resilient for WP Core updates where new themes are introduced

## 1.0.4

### Bugfixes

- Fixes a regression to previews introduced by v1.0.3 

## 1.0.3

### Bugfixes

- ([#1623](https://github.com/wp-graphql/wp-graphql/pull/1623)): Queries for single posts will only return posts of that post_type 
- ([#1624](https://github.com/wp-graphql/wp-graphql/pull/1624)): Passes Menu Item Labels through html_entity_decode

## 1.0.2

### Bugfixes

- fix issue with using the count() function on potentially not-countable value
- fix bug where post_status was being checked instead of comment_status
- fix error message when restoring a comment doesn't work
- ([#1610](https://github.com/wp-graphql/wp-graphql/issues/1610)) fix check to see if current user has permission to update another Author's post. Thanks @maximilianschmidt!


### New Features

- ([#1608](https://github.com/wp-graphql/wp-graphql/pull/1608)) move connections from each post type->contentType to be ContentNode->ContentType. Thanks @jeanfredrik!
- pass status code through as a param of the `graphql_process_http_request_response` action
- add test for mutating other authors posts 

## 1.0.1

### Bugfixes
- ([#1589](https://github.com/wp-graphql/wp-graphql/pull/1589)) Fixes a php type bug in TypeRegistry.php. Thanks @szepeviktor!
- [Fixes bug](https://github.com/wp-graphql/wp-graphql/compare/master...release/v1.0.1?expand=1#diff-74d71c4d1f9d84b9b0d946ca96eb875274f95d60611611d84cc01cdf6ed04021) with how GraphQL PHP Debug flags are set.
- ([#1598](https://github.com/wp-graphql/wp-graphql/pull/1598)) Fixes bug where Post Types registered with the same graphql_single_name and graphql_plural_name are the same value.
- ([#1615](https://github.com/wp-graphql/wp-graphql/issues/1615)) Fixes bug where fields added to the Schema that that were using get_post_meta() for Previews weren't always resolving properly.

### New Features
- Adds a setting to allow users to opt-in to tracking active installs of WPGraphQL.
- Removed old docs that used to be in this repo as markdown. Docs are now written in WordPress and the wpgraphql.com is a Gatsby site built from the content in WordPress and the [code in this repo](https://github.com/wp-graphql/wpgraphql.com). Looking to contribute content to the docs? Open an issue on this repo or the wpgraphql.com repo and we'll work with you to get content updated. We have future plans to allow the community to contribute by writing content in the WordPress install, but for now, Github issues will do.

## 1.0

Public Stable Release.

This release contains no technical changes.

Read the announcement: [https://www.wpgraphql.com/2020/11/16/announcing-wpgraphql-v1/](https://www.wpgraphql.com/2020/11/16/announcing-wpgraphql-v1/)

Previous release notes can be found on Github: [https://github.com/wp-graphql/wp-graphql/releases](https://github.com/wp-graphql/wp-graphql/releases)<|MERGE_RESOLUTION|>--- conflicted
+++ resolved
@@ -1,16 +1,14 @@
 # Changelog
 
-<<<<<<< HEAD
-## Upcoming
+## 1.2.0
 
-- Update Deploy to WordPress.org Github Workflow to be triggered after release instead of triggered at tagging. This allows the release asset to be uploaded.
-=======
-## 1.1.9
+### New
+
+- ([#1732](https://github.com/wp-graphql/wp-graphql/pull/1732)) Add `isPrivacyPage` to the Schema for the Page type. Thanks @Marco-Daniel!
 
 ### Bugfixes / Chores
 
 - ([#1734](https://github.com/wp-graphql/wp-graphql/pull/1734)) Remove Composer dependencies from being versioned in Github. Update Github workflows to install dependencies for deploying to WordPress.org and uploading release assets on Github.
->>>>>>> 4265f81c
 
 ## 1.1.8
 
