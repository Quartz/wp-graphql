--- conflicted
+++ resolved
@@ -89,11 +89,8 @@
 }
 ```
 
-<<<<<<< HEAD
 #### Get a list of posts, with the categories it's attached to:
-=======
-#### Get a lost of posts, with the categories it's attached to:
->>>>>>> b85237a1
+
 
 ```
 {
