--- conflicted
+++ resolved
@@ -1,3 +1,4 @@
+
 <?php
 namespace WPGraphQL\Type\PostObject;
 
@@ -45,11 +46,7 @@
 	/**
 	 * PostObjectType constructor.
 	 *
-<<<<<<< HEAD
-	 * @param string $post_type
-=======
 	 * @param string $post_type The post_type name
->>>>>>> f565f3ed
 	 *
 	 * @since 0.0.5
 	 */
@@ -383,13 +380,7 @@
 				return self::prepare_fields( $fields, $single_name );
 
 			};
-<<<<<<< HEAD
 		endif;
-=======
-
-		} // End if().
-
->>>>>>> f565f3ed
 		return ! empty( self::$fields[ $single_name ] ) ? self::$fields[ $single_name ] : null;
 	}
 
