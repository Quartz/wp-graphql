--- conflicted
+++ resolved
@@ -217,13 +217,7 @@
 				return self::prepare_fields( $fields, $single_name );
 
 			};
-<<<<<<< HEAD
 		endif;
-=======
-
-		} // End if().
-
->>>>>>> f565f3ed
 		return ! empty( self::$fields[ $single_name ] ) ? self::$fields[ $single_name ] : null;
 	}
 }