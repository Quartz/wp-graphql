<?php

namespace WPGraphQL\Type\TermObject;

use GraphQL\Type\Definition\ResolveInfo;
use GraphQLRelay\Relay;
use WPGraphQL\AppContext;
use WPGraphQL\Type\PostObject\Connection\PostObjectConnectionDefinition;
use WPGraphQL\Type\WPObjectType;
use WPGraphQL\Types;

/**
 * Class TermObjectType
 *
 * This sets up the base TermObjectType. Custom taxonomies that are set to "show_in_graphql" will automatically
 * use the TermObjectType and inherit the fields that are defined here. The fields get passed through a
 * filter unique to each taxonomy, so each taxonomy can modify it's term schema via field filters.
 *
 * NOTE: In some cases, (probably rare, I would guess) the "shape" of a custom taxonomy term might not make sense to
 * inherit the fields defined here, so it might make sense for a Taxonomy to register it's own custom defined type
 * for it's terms instead of utilizing the TermObjectType.
 *
 * @package WPGraphQL\Type
 * @since   0.0.5
 */
class TermObjectType extends WPObjectType {

	/**
	 * Holds the $fields definition for the TermObjectType
	 *
	 * @var $fields
	 */
	private static $fields;

	/**
	 * Holds the $taxonomy_object
	 *
	 * @var $taxonomy_object
	 */
	private static $taxonomy_object;

	/**
	 * TermObjectType constructor.
	 *
	 * @param string $taxonomy The taxonomy name
	 *
	 * @since 0.0.5
	 */
	public function __construct( $taxonomy ) {

		/**
		 * Get the taxonomy object and store it
		 *
		 * @since 0.0.5
		 */
		self::$taxonomy_object = get_taxonomy( $taxonomy );

		$config = [
			'name'        => self::$taxonomy_object->graphql_single_name,
			'description' => sprintf( __( 'The % object type', 'wp-graphql' ), self::$taxonomy_object->graphql_single_name ),
			'fields'      => self::fields( self::$taxonomy_object ),
			'interfaces'  => [ self::node_interface() ],
		];
		parent::__construct( $config );
	}

	/**
	 * fields
	 *
	 * This defines the fields for TermObjectType
	 *
<<<<<<< HEAD
	 * @param \WP_Taxonomy $taxonomy_object
=======
	 * @param $taxonomy_object
	 *
>>>>>>> aa447cb2
	 * @return \GraphQL\Type\Definition\FieldDefinition|mixed|null
	 * @since 0.0.5
	 */
	private static function fields( $taxonomy_object ) {

		/**
		 * Get the $single_name out of the taxonomy_object
		 *
		 * @since 0.0.5
		 */
		$single_name = self::$taxonomy_object->graphql_single_name;

		/**
		 * If no fields have been defined for this type already,
		 * make sure the $fields var is an empty array
		 *
		 * @since 0.0.5
		 */
		if ( null === self::$fields ) {
			self::$fields = [];
		}

		/**
		 * If the $fields haven't already been defined for this type,
		 * define the fields
		 *
		 * @since 0.0.5
		 */
		if ( empty( self::$fields[ $single_name ] ) ) :

			/**
			 * Get the post_types and taxonomies that are allowed
			 * in WPGraphQL
			 *
			 * @since 0.0.5
			 */
			$allowed_post_types = \WPGraphQL::$allowed_post_types;

			/**
			 * Define the fields for the terms of the specified taxonomy
			 *
			 * @return mixed
			 * @since 0.0.5
			 */
			self::$fields[ $single_name ] = function() use ( $single_name, $taxonomy_object, $allowed_post_types ) {
				$fields = [
					'id'                => [
						'type'    => Types::non_null( Types::id() ),
						'resolve' => function( \WP_Term $term, $args, AppContext $context, ResolveInfo $info ) {
							return ( ! empty( $term->taxonomy ) && ! empty( $term->term_id ) ) ? Relay::toGlobalId( $term->taxonomy, $term->term_id ) : null;
						},
					],
					$single_name . 'Id' => [
						'type'        => Types::int(),
						'description' => __( 'The id field matches the WP_Post->ID field.', 'wp-graphql' ),
						'resolve'     => function( \WP_Term $term, $args, AppContext $context, ResolveInfo $info ) {
							return ! empty( $term->term_id ) ? absint( $term->term_id ) : null;
						},
					],
<<<<<<< HEAD
					'ancestors' => [
						'type' => Types::list_of( Types::term_object( $taxonomy_object->name ) ),
						'description' => esc_html__( 'The ancestors of the object', 'wp-graphql' ),
						'resolve' => function( \WP_Term $term, $args, AppContext $context, ResolveInfo $info ) {
							$ancestors = [];
							$ancestor_ids = get_ancestors( $term->term_id, $term->taxonomy );
							if ( ! empty( $ancestor_ids ) ) {
								foreach ( $ancestor_ids as $ancestor_id ) {
									$ancestors[] = get_term( $ancestor_id );
								}
							}
							return ! empty( $ancestors ) ? $ancestors : null;
						},
					],
					'count' => [
						'type' => Types::int(),
=======
					'count'             => [
						'type'        => Types::int(),
>>>>>>> aa447cb2
						'description' => __( 'The number of objects connected to the object', 'wp-graphql' ),
						'resolve'     => function( \WP_Term $term, array $args, AppContext $context, ResolveInfo $info ) {
							return ! empty( $term->count ) ? absint( $term->count ) : null;
						},
					],
					'description'       => [
						'type'        => Types::string(),
						'description' => __( 'The description of the object', 'wp-graphql' ),
						'resolve'     => function( \WP_Term $term, array $args, AppContext $context, ResolveInfo $info ) {
							return ! empty( $term->description ) ? $term->description : null;
						},
					],
					'name'              => [
						'type'        => Types::string(),
						'description' => __( 'The human friendly name of the object.', 'wp-graphql' ),
						'resolve'     => function( \WP_Term $term, array $args, AppContext $context, ResolveInfo $info ) {
							return ! empty( $term->name ) ? $term->name : null;
						},
					],
					'slug'              => [
						'type'        => Types::string(),
						'description' => __( 'An alphanumeric identifier for the object unique to its type.', 'wp-graphql' ),
						'resolve'     => function( \WP_Term $term, array $args, AppContext $context, ResolveInfo $info ) {
							return ! empty( $term->slug ) ? $term->slug : null;
						},
					],
					'termGroupId'       => [
						'type'        => Types::int(),
						'description' => __( 'The ID of the term group that this term object belongs to', 'wp-graphql' ),
						'resolve'     => function( \WP_Term $term, array $args, AppContext $context, ResolveInfo $info ) {
							return ! empty( $term->term_group ) ? absint( $term->term_group ) : null;
						},
					],
					'termTaxonomyId'    => [
						'type'        => Types::int(),
						'description' => __( 'The taxonomy ID that the object is associated with', 'wp-graphql' ),
						'resolve'     => function( \WP_Term $term, array $args, AppContext $context, ResolveInfo $info ) {
							return ! empty( $term->term_taxonomy_id ) ? absint( $term->term_taxonomy_id ) : null;
						},
					],
					'taxonomy'          => [
						'type'        => Types::taxonomy(),
						'description' => __( 'The name of the taxonomy this term belongs to', 'wp-graphql' ),
						'resolve'     => function( \WP_Term $term, array $args, AppContext $context, ResolveInfo $info ) {
							$taxonomy = get_taxonomy( $term->taxonomy );

							return ! empty( $term->taxonomy ) && false !== $taxonomy ? $taxonomy : null;
						},
					],
					'link'              => [
						'type'        => Types::string(),
						'description' => __( 'The link to the term', 'wp-graphql' ),
						'resolve'     => function( \WP_Term $term, $args, AppContext $context, ResolveInfo $info ) {
							$link = get_term_link( $term->term_id );

							return ( ! is_wp_error( $link ) ) ? $link : null;
						},
					],
				];

				/**
				 * Add connections for post_types that are registered to the taxonomy
				 *
				 * @since 0.0.5
				 */
				if ( ! empty( $allowed_post_types ) && is_array( $allowed_post_types ) ) {
					foreach ( $allowed_post_types as $post_type ) {
						if ( in_array( $post_type, $taxonomy_object->object_type, true ) ) {
							$post_type_object                                 = get_post_type_object( $post_type );
							$fields[ $post_type_object->graphql_plural_name ] = PostObjectConnectionDefinition::connection( $post_type_object );
						}
					}
				}

				/**
				 * This prepares the fields by sorting them and applying a filter for adjusting the schema.
				 * Because these fields are implemented via a closure the prepare_fields needs to be applied
				 * to the fields directly instead of being applied to all objects extending
				 * the WPObjectType class.
				 *
				 * @since 0.0.5
				 */
				return self::prepare_fields( $fields, $single_name );

			};
		endif;
		return ! empty( self::$fields[ $single_name ] ) ? self::$fields[ $single_name ] : null;
	}
}<|MERGE_RESOLUTION|>--- conflicted
+++ resolved
@@ -69,12 +69,7 @@
 	 *
 	 * This defines the fields for TermObjectType
 	 *
-<<<<<<< HEAD
 	 * @param \WP_Taxonomy $taxonomy_object
-=======
-	 * @param $taxonomy_object
-	 *
->>>>>>> aa447cb2
 	 * @return \GraphQL\Type\Definition\FieldDefinition|mixed|null
 	 * @since 0.0.5
 	 */
@@ -134,7 +129,6 @@
 							return ! empty( $term->term_id ) ? absint( $term->term_id ) : null;
 						},
 					],
-<<<<<<< HEAD
 					'ancestors' => [
 						'type' => Types::list_of( Types::term_object( $taxonomy_object->name ) ),
 						'description' => esc_html__( 'The ancestors of the object', 'wp-graphql' ),
@@ -151,10 +145,6 @@
 					],
 					'count' => [
 						'type' => Types::int(),
-=======
-					'count'             => [
-						'type'        => Types::int(),
->>>>>>> aa447cb2
 						'description' => __( 'The number of objects connected to the object', 'wp-graphql' ),
 						'resolve'     => function( \WP_Term $term, array $args, AppContext $context, ResolveInfo $info ) {
 							return ! empty( $term->count ) ? absint( $term->count ) : null;
