<?php

namespace WPGraphQL\Type\Input;

class PostObjectsConnectionOrderbyInput {
	public static function register_type() {
		register_graphql_input_type(
			'PostObjectsConnectionOrderbyInput',
			[
				'description' => __( 'Options for ordering the connection', 'wp-graphql' ),
				'fields'      => [
					'field' => [
						'type'        => [
							'non_null' => 'PostObjectsConnectionOrderbyEnum',
						],
<<<<<<< HEAD
						'description' => __( 'The field to order the connection by', 'wp-graphql' ),
					],
					'order' => [
						'type'        => 'OrderEnum',
						'description' => __( 'Possible directions in which to order a list of items', 'wp-graphql' ),
=======
						'description' => __( 'The field to order by', 'wp-graphql' )
					],
					'order' => [
						'type' => [
							'non_null' => 'OrderEnum'
						],
						'description' => __( 'The direction to order by', 'wp-graphql' ),
>>>>>>> bd611ba1
					],
				],
			]
		);

	}
}<|MERGE_RESOLUTION|>--- conflicted
+++ resolved
@@ -13,21 +13,13 @@
 						'type'        => [
 							'non_null' => 'PostObjectsConnectionOrderbyEnum',
 						],
-<<<<<<< HEAD
 						'description' => __( 'The field to order the connection by', 'wp-graphql' ),
 					],
 					'order' => [
-						'type'        => 'OrderEnum',
+						'type'        => [
+							'non_null' => 'OrderEnum',
+						],
 						'description' => __( 'Possible directions in which to order a list of items', 'wp-graphql' ),
-=======
-						'description' => __( 'The field to order by', 'wp-graphql' )
-					],
-					'order' => [
-						'type' => [
-							'non_null' => 'OrderEnum'
-						],
-						'description' => __( 'The direction to order by', 'wp-graphql' ),
->>>>>>> bd611ba1
 					],
 				],
 			]
