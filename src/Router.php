<?php

namespace WPGraphQL;

use GraphQL\Error\FormattedError;
use GraphQL\Error\UserError;

/**
 * Class Router
 * This sets up the /graphql endpoint
 *
 * @package WPGraphQL
 * @since   0.0.1
 */
class Router {

	/**
	 * Sets the route to use as the endpoint
	 *
	 * @var string $route
	 * @access public
	 */
	public static $route = 'graphql';

	/**
	 * Holds the Global Post for later resetting
	 *
	 * @var string
	 */
	protected static $global_post = '';

	/**
	 * Set the default status code to 200.
	 *
	 * @var int
	 */
	public static $http_status_code = 200;

	/**
	 * Router constructor.
	 *
	 * @since  0.0.1
	 * @access public
	 */
	public function __construct() {

		/**
		 * Pass the route through a filter in case the endpoint /graphql should need to be changed
		 *
		 * @since 0.0.1
		 * @return string
		 */
		self::$route = apply_filters( 'graphql_endpoint', 'graphql' );

		/**
		 * Create the rewrite rule for the route
		 *
		 * @since 0.0.1
		 */
		add_action( 'init', [ $this, 'add_rewrite_rule' ], 10 );

		/**
		 * Add the query var for the route
		 *
		 * @since 0.0.1
		 */
		add_filter( 'query_vars', [ $this, 'add_query_var' ], 1, 1 );

		/**
		 * Redirects the route to the graphql processor
		 *
		 * @since 0.0.1
		 */
		add_action( 'parse_request', [ $this, 'resolve_http_request' ], 10 );

	}

	/**
	 * Adds rewrite rule for the route endpoint
	 *
	 * @uses   add_rewrite_rule()
	 * @since  0.0.1
	 * @access public
	 * @return void
	 */
	public static function add_rewrite_rule() {

		add_rewrite_rule(
			self::$route . '/?$',
			'index.php?' . self::$route . '=true',
			'top'
		);

	}

	/**
	 * Adds the query_var for the route
	 *
	 * @param array $query_vars The array of whitelisted query variables
	 *
	 * @access public
	 * @since  0.0.1
	 * @return array
	 */
	public static function add_query_var( $query_vars ) {

		$query_vars[] = self::$route;

		return $query_vars;

	}

	/**
	 * This resolves the http request and ensures that WordPress can respond with the appropriate
	 * JSON response instead of responding with a template from the standard WordPress Template
	 * Loading process
	 *
	 * @since  0.0.1
	 * @access public
	 * @return void
	 */
	public static function resolve_http_request() {

		/**
		 * Access the $wp_query object
		 */
		global $wp_query;

		/**
		 * Ensure we're on the registered route for graphql route
		 */
		if ( empty( $GLOBALS['wp']->query_vars ) || ! is_array( $GLOBALS['wp']->query_vars ) || ! array_key_exists( self::$route, $GLOBALS['wp']->query_vars ) ) {
			return;
		}

		/**
		 * Set is_home to false
		 */
		$wp_query->is_home = false;

		/**
		 * Whether it's a GraphQL HTTP Request
		 *
		 * @since 0.0.5
		 */
		if ( ! defined( 'GRAPHQL_HTTP_REQUEST' ) ) {
			define( 'GRAPHQL_HTTP_REQUEST', true );
		}

		/**
		 * Process the GraphQL query Request
		 */
		self::process_http_request();
	}

	/**
	 * Sends an HTTP header.
	 *
	 * @since  0.0.5
	 * @access public
	 *
	 * @param string $key   Header key.
	 * @param string $value Header value.
	 */
	public static function send_header( $key, $value ) {

		/**
		 * Sanitize as per RFC2616 (Section 4.2):
		 *
		 * Any LWS that occurs between field-content MAY be replaced with a
		 * single SP before interpreting the field value or forwarding the
		 * message downstream.
		 */
		$value = preg_replace( '/\s+/', ' ', $value );
		header( apply_filters( 'graphql_send_header', sprintf( '%s: %s', $key, $value ), $key, $value ) );
	}

	/**
	 * Sends an HTTP status code.
	 *
	 * @since  0.0.5
	 * @access protected
	 */
	protected static function set_status() {
		status_header( self::$http_status_code );
	}

	/**
	 * Returns an array of headers to send with the HTTP response
	 *
	 * @return array
	 */
	protected static function get_response_headers() {

		/**
		 * Filtered list of access control headers.
		 *
		 * @param array $access_control_headers Array of headers to allow.
		 */
		$access_control_allow_headers = apply_filters( 'graphql_access_control_allow_headers', [
			'Authorization',
			'Content-Type'
		] );

		$headers = [
			'Access-Control-Allow-Origin'  => '*',
			'Access-Control-Allow-Headers' => implode( ', ', $access_control_allow_headers ),
			'Content-Type'                 => 'application/json ; charset=' . get_option( 'blog_charset' ),
			'X-Robots-Tag'                 => 'noindex',
			'X-Content-Type-Options'       => 'nosniff',
			'X-hacker'                     => __( 'If you\'re reading this, you should visit github.com/wp-graphql and contribute!', 'wp-graphql' ),
		];

		/**
		 * Send nocache headers on authenticated requests.
		 *
		 * @since 0.0.5
		 *
		 * @param bool $rest_send_nocache_headers Whether to send no-cache headers.
		 */
		$send_no_cache_headers = apply_filters( 'graphql_send_nocache_headers', is_user_logged_in() );
		if ( $send_no_cache_headers ) {
			foreach ( wp_get_nocache_headers() as $no_cache_header_key => $no_cache_header_value ) {
				$headers[ $no_cache_header_key ] = $no_cache_header_value;
			}
		}

		/**
		 * Filter the $headers to send
		 */
		return apply_filters( 'graphql_response_headers_to_send', $headers );
	}

	/**
	 * Set the response headers
	 *
	 * @since  0.0.1
	 * @access public
	 * @return void
	 */
	public static function set_headers() {

		if ( false === headers_sent() ) {

			/**
			 * Set the HTTP response status
			 */
			self::set_status();

			/**
			 * Get the response headers
			 */
			$headers = self::get_response_headers();

			/**
			 * If there are headers, set them for the response
			 */
			if ( ! empty( $headers ) && is_array( $headers ) ) {

				foreach ( $headers as $key => $value ) {
					self::send_header( $key, $value );
				}
			}

			/**
			 * Fire an action when the headers are set
			 *
			 * @param array $headers The headers sent in the response
			 */
			do_action( 'graphql_response_set_headers', $headers );

		}
	}

	/**
	 * Retrieves the raw request entity (body).
	 *
	 * @since  0.0.5
	 * @access public
	 * @global string $HTTP_RAW_POST_DATA Raw post data.
	 * @return string Raw request data.
	 */
	public static function get_raw_data() {

		global $HTTP_RAW_POST_DATA;

		/*
		 * A bug in PHP < 5.2.2 makes $HTTP_RAW_POST_DATA not set by default,
		 * but we can do it ourself.
		 */
		if ( ! isset( $HTTP_RAW_POST_DATA ) ) {
			$HTTP_RAW_POST_DATA = file_get_contents( 'php://input' );
		}

		return $HTTP_RAW_POST_DATA;

	}


	/**
	 * This processes the graphql requests that come into the /graphql endpoint via an HTTP request
	 *
	 * @since  0.0.1
	 * @access public
	 * @return mixed
	 * @throws \Throwable
	 */
	public static function process_http_request() {

		/**
		 * This action can be hooked to to enable various debug tools,
		 * such as enableValidation from the GraphQL Config.
		 *
		 * @since 0.0.4
		 */
		do_action( 'graphql_process_http_request' );

		/**
		 * Respond to pre-flight requests.
		 *
		 * @see: https://apollographql.slack.com/archives/C10HTKHPC/p1507649812000123
		 * @see: https://developer.mozilla.org/en-US/docs/Web/HTTP/Access_control_CORS#Preflighted_requests
		 */
		if ( 'OPTIONS' === $_SERVER['REQUEST_METHOD'] ) {
			self::$http_status_code = 200;
			self::set_headers();
			exit;
		}

		$query           = '';
		$operation_name  = '';
		$variables       = [];

		try {
			$request = new Request();
			$response = $request->execute_http();

			// Get the operation params from the request.
			$params = $request->get_params();
			$query = $params->query;
			$operation_name = $params->operation;
			$variables = $params->variables;
		} catch ( \Exception $error ) {

			/**
			 * If there are errors, set the status to 500
			 * and format the captured errors to be output properly
			 *
			 * @since 0.0.4
			 */
			self::$http_status_code = 500;
<<<<<<< HEAD
			$response = [
				'errors' => [ FormattedError::createFromException( $error ) ],
			];
=======
			$response['errors']     = [ FormattedError::createFromException( $error, GRAPHQL_DEBUG ) ];
>>>>>>> b077ce43
		} // End try().

		// Previously there was a small distinction between the response and the result, but
		// now that we are delegating to Request, just send the response for both.
		$result = $response;

		if ( false === headers_sent() ) {
			self::prepare_headers( $response, $result, $query, $operation_name, $variables );
		}

		/**
		 * Run an action after the HTTP Response is ready to be sent back. This might be a good place for tools
		 * to hook in to track metrics, such as how long the process took from `graphql_process_http_request`
		 * to here, etc.
		 *
		 * @param array  $response        The GraphQL response
		 * @param array  $result          The result of the GraphQL Query
		 * @param string $operation_name  The name of the operation
		 * @param string $query           The request that GraphQL executed
		 * @param array  $variables       Variables to passed to your GraphQL query
		 *
		 * @since 0.0.5
		 */
		do_action( 'graphql_process_http_request_response', $response, $result, $operation_name, $query, $variables );

		/**
		 * Send the response
		 */
		wp_send_json( $response );

	}

	/**
	 * Prepare headers for response
	 *
	 * @param array    $response        The response of the GraphQL Request
	 * @param array    $graphql_results The results of the GraphQL execution
	 * @param string   $query           The GraphQL query
	 * @param string   $operation_name  The operation name of the GraphQL Request
	 * @param array    $variables       The variables applied to the GraphQL Request
	 * @param \WP_User $user            The current user object
	 */
	protected static function prepare_headers( $response, $graphql_results, $query, $operation_name, $variables, $user = null ) {

		/**
		 * Filter the $status_code before setting the headers
		 *
		 * @param int      $status_code     The status code to apply to the headers
		 * @param array    $response        The response of the GraphQL Request
		 * @param array    $graphql_results The results of the GraphQL execution
		 * @param string   $query           The GraphQL query
		 * @param string   $operation_name  The operation name of the GraphQL Request
		 * @param array    $variables       The variables applied to the GraphQL Request
		 * @param \WP_User $user            The current user object
		 */
		self::$http_status_code = apply_filters( 'graphql_response_status_code', self::$http_status_code, $response, $graphql_results, $query, $operation_name, $variables, $user );

		/**
		 * Set the response headers
		 */
		self::set_headers();

	}
}<|MERGE_RESOLUTION|>--- conflicted
+++ resolved
@@ -349,13 +349,7 @@
 			 * @since 0.0.4
 			 */
 			self::$http_status_code = 500;
-<<<<<<< HEAD
-			$response = [
-				'errors' => [ FormattedError::createFromException( $error ) ],
-			];
-=======
 			$response['errors']     = [ FormattedError::createFromException( $error, GRAPHQL_DEBUG ) ];
->>>>>>> b077ce43
 		} // End try().
 
 		// Previously there was a small distinction between the response and the result, but
