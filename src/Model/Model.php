<?php

namespace WPGraphQL\Model;

<<<<<<< HEAD
=======
use Exception;
>>>>>>> 0efb64e8
use WP_User;

/**
 * Class Model - Abstract class for modeling data for all core types
 *
 * @package WPGraphQL\Model
 */
abstract class Model {

	/**
	 * Stores the name of the type the child class extending this one represents
	 *
	 * @var string $model_name
	 */
	protected $model_name;

	/**
	 * Stores the raw data passed to the child class when it's instantiated before it's transformed
	 *
	 * @var array $data
	 */
	protected $data;

	/**
	 * Stores the capability name for what to check on the user if the data should be considered
	 * "Restricted"
	 *
	 * @var string $restricted_cap
	 */
	protected $restricted_cap;

	/**
	 * Stores the array of allowed fields to show if the data is restricted
	 *
	 * @var array $allowed_restricted_fields
	 */
	protected $allowed_restricted_fields;

	/**
	 * Stores the DB ID of the user that owns this piece of data, or null if there is no owner
	 *
	 * @var int|null $owner
	 */
	protected $owner;

	/**
	 * Stores the WP_User object for the current user in the session
	 *
	 * @var WP_User $current_user
<<<<<<< HEAD
	 * @access protected
=======
>>>>>>> 0efb64e8
	 */
	protected $current_user;

	/**
	 * Stores the visibility value for the current piece of data
	 *
	 * @var string
	 */
	protected $visibility;

	/**
	 * The fields for the modeled object. This will be populated in the child class
	 *
	 * @var array $fields
	 */
	public $fields;

	/**
	 * Model constructor.
	 *
	 * @param string   $restricted_cap            The capability to check against to determine if
	 *                                            the data should be restricted or not
	 * @param array    $allowed_restricted_fields The allowed fields if the data is in fact
	 *                                            restricted
	 * @param null|int $owner                     Database ID of the user that owns this piece of
	 *                                            data to compare with the current user ID
	 *
	 * @return void
	 * @throws Exception Throws Exception.
	 */
	protected function __construct( $restricted_cap = '', $allowed_restricted_fields = [], $owner = null ) {

		if ( empty( $this->data ) ) {
			throw new Exception( sprintf( __( 'An empty data set was used to initialize the modeling of this %s object', 'wp-graphql' ), $this->get_model_name() ) );
		}

		$this->restricted_cap            = $restricted_cap;
		$this->allowed_restricted_fields = $allowed_restricted_fields;
		$this->owner                     = $owner;
		$this->current_user              = wp_get_current_user();

		if ( 'private' === $this->get_visibility() ) {
			return;
		}

		$this->init();
		self::prepare_fields();

	}

	/**
	 * Magic method to re-map the isset check on the child class looking for properties when
	 * resolving the fields
	 *
	 * @param string $key The name of the field you are trying to retrieve
	 *
	 * @return bool
	 */
	public function __isset( $key ) {
		return isset( $this->fields[ $key ] );
	}

	/**
	 * Magic method to re-map setting new properties to the class inside of the $fields prop rather
	 * than on the class in unique properties
	 *
	 * @param string                    $key   Name of the key to set the data to
	 * @param callable|int|string|mixed $value The value to set to the key
	 *
	 * @return void
	 */
	public function __set( $key, $value ) {
		$this->fields[ $key ] = $value;
	}

	/**
	 * Magic method to re-map where external calls go to look for properties on the child objects.
	 * This is crucial to let objects modeled through this class work with the default field
	 * resolver.
	 *
	 * @param string $key Name of the property that is trying to be accessed
	 *
	 * @return mixed|null
	 */
	public function __get( $key ) {
		if ( isset( $this->fields[ $key ] ) ) {
			/**
			 * If the property has already been processed and cached to the model
			 * return the processed value.
			 *
			 * Otherwise, if it's a callable, process it and cache the value.
			 */
			if ( is_scalar( $this->fields[ $key ] ) || ( is_object( $this->fields[ $key ] ) && ! is_callable( $this->fields[ $key ] ) ) || is_array( $this->fields[ $key ] ) ) {
				return $this->fields[ $key ];
			} elseif ( is_callable( $this->fields[ $key ] ) ) {
				$data       = call_user_func( $this->fields[ $key ] );
				$this->$key = $data;

				return $data;
			} else {
				return $this->fields[ $key ];
			}
		} else {
			return null;
		}
	}

	/**
	 * Generic model setup before the resolver function executes
	 *
	 * @return void
	 */
	public function setup() {
	}

	/**
	 * Generic model tear down after the fields are setup. This can be used
	 * to reset state to where it was before the model was setup.
	 *
	 * @return void
	 */
	public function tear_down() {
	}

	/**
	 * Returns the name of the model, built from the child className
	 *
	 * @return string
	 */
	protected function get_model_name() {

		$name = static::class;

		if ( empty( $this->model_name ) ) {
			if ( false !== strpos( static::class, '\\' ) ) {
				$starting_character = strrchr( static::class, '\\' );
				if ( ! empty( $starting_character ) ) {
					$name = substr( $starting_character, 1 );
				}
			}
			$this->model_name = $name . 'Object';
		}

		return ! empty( $this->model_name ) ? $this->model_name : $name;

	}

	/**
	 * Return the visibility state for the current piece of data
	 *
	 * @return string
	 */
	public function get_visibility() {

		if ( null === $this->visibility ) {

			/**
			 * Filter for the capability to check against for restricted data
			 *
			 * @param string      $restricted_cap The capability to check against
			 * @param string      $model_name     Name of the model the filter is currently being executed in
			 * @param mixed       $data           The un-modeled incoming data
			 * @param string|null $visibility     The visibility that has currently been set for the data at this point
			 * @param null|int    $owner          The user ID for the owner of this piece of data
			 * @param WP_User     $current_user   The current user for the session
			 *
			 * @return string
			 */
			$protected_cap = apply_filters( 'graphql_restricted_data_cap', $this->restricted_cap, $this->get_model_name(), $this->data, $this->visibility, $this->owner, $this->current_user );

			/**
			 * Filter to short circuit default is_private check for the model. This is expensive in some cases so
			 * this filter lets you prevent this from running by returning a true or false value.
			 *
<<<<<<< HEAD
			 * @param null        $is_private   The initial state of the filter return.
=======
>>>>>>> 0efb64e8
			 * @param string      $model_name   Name of the model the filter is currently being executed in
			 * @param mixed       $data         The un-modeled incoming data
			 * @param string|null $visibility   The visibility that has currently been set for the data at this point
			 * @param null|int    $owner        The user ID for the owner of this piece of data
			 * @param WP_User     $current_user The current user for the session
			 *
			 * @return bool|null
			 */
			$is_private = apply_filters( 'graphql_pre_model_is_private', null, $this->get_model_name(), $this->data, $this->visibility, $this->owner, $this->current_user );

			if ( null !== $is_private ) {
				$is_private = $this->is_private();
			}

			if ( true === $is_private ) {
				$this->visibility = 'private';
			} elseif ( null !== $this->owner && true === $this->owner_matches_current_user() ) {
				$this->visibility = 'public';
			} elseif ( empty( $protected_cap ) || current_user_can( $protected_cap ) ) {
				$this->visibility = 'public';
			} else {
				$this->visibility = 'restricted';
			}
		}

		/**
		 * Filter the visibility name to be returned
		 *
		 * @param string|null $visibility   The visibility that has currently been set for the data at this point
		 * @param string      $model_name   Name of the model the filter is currently being executed in
		 * @param mixed       $data         The un-modeled incoming data
		 * @param null|int    $owner        The user ID for the owner of this piece of data
		 * @param WP_User     $current_user The current user for the session
		 *
		 * @return string
		 */
		return apply_filters( 'graphql_object_visibility', $this->visibility, $this->get_model_name(), $this->data, $this->owner, $this->current_user );

	}

	/**
	 * Method to return the private state of the object. Can be overwritten in classes extending
	 * this one.
	 *
	 * @return bool
	 */
	protected function is_private() {
		return false;
	}

	/**
	 * Whether or not the owner of the data matches the current user
	 *
	 * @return bool
	 */
	protected function owner_matches_current_user() {
		if ( empty( $this->current_user->ID ) || empty( $this->owner ) ) {
			return false;
		}

<<<<<<< HEAD
		return ( absint( $this->owner ) === absint( $this->current_user->ID ) ) ? true : false;
=======
		return absint( $this->owner ) === absint( $this->current_user->ID );
>>>>>>> 0efb64e8
	}

	/**
	 * Restricts fields for the data to only return the allowed fields if the data is restricted
	 *
	 * @return void
	 */
	protected function restrict_fields() {
		$this->fields = array_intersect_key(
			$this->fields,
			array_flip(
<<<<<<< HEAD

=======
>>>>>>> 0efb64e8
			/**
			 * Filter for the allowed restricted fields
			 *
			 * @param array       $allowed_restricted_fields The fields to allow when the data is designated as restricted to the current user
			 * @param string      $model_name                Name of the model the filter is currently being executed in
			 * @param mixed       $data                      The un-modeled incoming data
			 * @param string|null $visibility                The visibility that has currently been set for the data at this point
			 * @param null|int    $owner                     The user ID for the owner of this piece of data
			 * @param WP_User     $current_user              The current user for the session
			 *
			 * @return array
			 */
				apply_filters( 'graphql_allowed_fields_on_restricted_type', $this->allowed_restricted_fields, $this->get_model_name(), $this->data, $this->visibility, $this->owner, $this->current_user )
			)
		);
	}

	/**
	 * Wraps all fields with another callback layer so we can inject hooks & filters into them
	 *
	 * @return void
	 */
	protected function wrap_fields() {

		if ( ! is_array( $this->fields ) || empty( $this->fields ) ) {
			return;
		}

		$clean_array = [];
		$self        = $this;
		foreach ( $this->fields as $key => $data ) {

			$clean_array[ $key ] = function() use ( $key, $data, $self ) {
				if ( is_array( $data ) ) {
					$callback = ( ! empty( $data['callback'] ) ) ? $data['callback'] : null;

					/**
					 * Capability to check required for the field
					 *
					 * @param string   $capability   The capability to check against to return the field
					 * @param string   $key          The name of the field on the type
					 * @param string   $model_name   Name of the model the filter is currently being executed in
					 * @param mixed    $data         The un-modeled incoming data
					 * @param string   $visibility   The visibility setting for this piece of data
					 * @param null|int $owner        The user ID for the owner of this piece of data
					 * @param WP_User  $current_user The current user for the session
					 *
					 * @return string
					 */
					$cap_check = ( ! empty( $data['capability'] ) ) ? apply_filters( 'graphql_model_field_capability', $data['capability'], $key, $this->get_model_name(), $this->data, $this->visibility, $this->owner, $this->current_user ) : '';
					if ( ! empty( $cap_check ) ) {
						if ( ! current_user_can( $data['capability'] ) ) {
							$callback = null;
						}
					}
				} else {
					$callback = $data;
				}

				/**
				 * Filter to short circuit the callback for any field on a type. Returning anything
				 * other than null will stop the callback for the field from executing, and will
				 * return your data or execute your callback instead.
				 *
				 * @param string   $key          The name of the field on the type
				 * @param string   $model_name   Name of the model the filter is currently being executed in
				 * @param mixed    $data         The un-modeled incoming data
				 * @param string   $visibility   The visibility setting for this piece of data
				 * @param null|int $owner        The user ID for the owner of this piece of data
				 * @param WP_User  $current_user The current user for the session
				 *
				 * @return null|callable|int|string|array|mixed
				 */
				$pre = apply_filters( 'graphql_pre_return_field_from_model', null, $key, $this->get_model_name(), $this->data, $this->visibility, $this->owner, $this->current_user );

				if ( ! is_null( $pre ) ) {
					$result = $pre;
				} else {
					if ( is_callable( $callback ) ) {
						$self->setup();
						$field = call_user_func( $callback );
						$self->tear_down();
					} else {
						$field = $callback;
					}

					/**
					 * Filter the data returned by the default callback for the field
					 *
					 * @param string   $field        The data returned from the callback
					 * @param string   $key          The name of the field on the type
					 * @param string   $model_name   Name of the model the filter is currently being executed in
					 * @param mixed    $data         The un-modeled incoming data
					 * @param string   $visibility   The visibility setting for this piece of data
					 * @param null|int $owner        The user ID for the owner of this piece of data
					 * @param WP_User  $current_user The current user for the session
					 *
					 * @return mixed
					 */
					$result = apply_filters( 'graphql_return_field_from_model', $field, $key, $this->get_model_name(), $this->data, $this->visibility, $this->owner, $this->current_user );
				}

				/**
				 * Hook that fires after the data is returned for the field
				 *
				 * @param string   $result       The returned data for the field
				 * @param string   $key          The name of the field on the type
				 * @param string   $model_name   Name of the model the filter is currently being executed in
				 * @param mixed    $data         The un-modeled incoming data
				 * @param string   $visibility   The visibility setting for this piece of data
				 * @param null|int $owner        The user ID for the owner of this piece of data
				 * @param WP_User  $current_user The current user for the session
				 */
				do_action( 'graphql_after_return_field_from_model', $result, $key, $this->get_model_name(), $this->data, $this->visibility, $this->owner, $this->current_user );

				return $result;
			};
		}

		$this->fields = $clean_array;

	}

	/**
	 * Adds the model visibility fields to the data
	 *
	 * @return void
	 */
	private function add_model_visibility() {

		/**
		 * @TODO: potentially abstract this out into a more central spot
		 */
		$this->fields['isPublic']     = function() {
			return 'public' === $this->get_visibility();
		};
		$this->fields['isRestricted'] = function() {
			return 'restricted' === $this->get_visibility();
		};
		$this->fields['isPrivate']    = function() {
			return 'private' === $this->get_visibility();
		};

	}

	/**
	 * Returns instance of the data fully modeled
	 *
	 * @return void
	 */
	protected function prepare_fields() {

		if ( 'restricted' === $this->get_visibility() ) {
			$this->restrict_fields();
		}

		/**
		 * Filter the array of fields for the Model before the object is hydrated with it
		 *
		 * @param array    $fields       The array of fields for the model
		 * @param string   $model_name   Name of the model the filter is currently being executed in
		 * @param string   $visibility   The visibility setting for this piece of data
		 * @param null|int $owner        The user ID for the owner of this piece of data
		 * @param WP_User  $current_user The current user for the session
		 *
		 * @return array
		 */
		$this->fields = apply_filters( 'graphql_return_modeled_data', $this->fields, $this->get_model_name(), $this->visibility, $this->owner, $this->current_user );
		$this->wrap_fields();
		$this->add_model_visibility();

	}

	/**
	 * Given a string, and optional context, this decodes html entities if html_entity_decode is
	 * enabled.
	 *
	 * @param string $string     The string to decode
	 * @param string $field_name The name of the field being encoded
	 * @param bool   $enabled    Whether decoding is enabled by default for the string passed in
	 *
	 * @return string
	 */
	public function html_entity_decode( $string, $field_name, $enabled = false ) {

		/**
		 * Determine whether html_entity_decode should be applied to the string
		 *
		 * @param bool                   $enabled    Whether decoding is enabled by default for the string passed in
		 * @param string                 $string     The string to decode
		 * @param string                 $field_name The name of the field being encoded
		 * @param \WPGraphQL\Model\Model $model      The Model the field is being decoded on
		 */
		$decoding_enabled = apply_filters( 'graphql_html_entity_decoding_enabled', $enabled, $string, $field_name, $this );

		if ( false === $decoding_enabled ) {
			return $string;
		}

		return html_entity_decode( $string );

	}

	/**
	 * Filter the fields returned for the object
	 *
	 * @param null|string|array $fields The field or fields to build in the modeled object. You can
	 *                                  pass null to build all of the fields, a string to only
	 *                                  build an object with one field, or an array of field keys
	 *                                  to build an object with those keys and their respective
	 *                                  values.
	 *
	 * @return void
	 */
	public function filter( $fields ) {

		if ( is_string( $fields ) ) {
			$fields = [ $fields ];
		}

		if ( is_array( $fields ) ) {
			$this->fields = array_intersect_key( $this->fields, array_flip( $fields ) );
		}

	}

	/**
	 * @return mixed
	 */
	abstract protected function init();

}<|MERGE_RESOLUTION|>--- conflicted
+++ resolved
@@ -2,10 +2,7 @@
 
 namespace WPGraphQL\Model;
 
-<<<<<<< HEAD
-=======
 use Exception;
->>>>>>> 0efb64e8
 use WP_User;
 
 /**
@@ -55,10 +52,6 @@
 	 * Stores the WP_User object for the current user in the session
 	 *
 	 * @var WP_User $current_user
-<<<<<<< HEAD
-	 * @access protected
-=======
->>>>>>> 0efb64e8
 	 */
 	protected $current_user;
 
@@ -233,10 +226,6 @@
 			 * Filter to short circuit default is_private check for the model. This is expensive in some cases so
 			 * this filter lets you prevent this from running by returning a true or false value.
 			 *
-<<<<<<< HEAD
-			 * @param null        $is_private   The initial state of the filter return.
-=======
->>>>>>> 0efb64e8
 			 * @param string      $model_name   Name of the model the filter is currently being executed in
 			 * @param mixed       $data         The un-modeled incoming data
 			 * @param string|null $visibility   The visibility that has currently been set for the data at this point
@@ -297,11 +286,7 @@
 			return false;
 		}
 
-<<<<<<< HEAD
 		return ( absint( $this->owner ) === absint( $this->current_user->ID ) ) ? true : false;
-=======
-		return absint( $this->owner ) === absint( $this->current_user->ID );
->>>>>>> 0efb64e8
 	}
 
 	/**
@@ -313,10 +298,6 @@
 		$this->fields = array_intersect_key(
 			$this->fields,
 			array_flip(
-<<<<<<< HEAD
-
-=======
->>>>>>> 0efb64e8
 			/**
 			 * Filter for the allowed restricted fields
 			 *
