<?php

namespace WPGraphQL\Data;

use GraphQL\Deferred;
use GraphQL\Error\UserError;
use GraphQL\Type\Definition\ResolveInfo;
use GraphQLRelay\Relay;

use WPGraphQL\AppContext;
use WPGraphQL\Model\Comment;
use WPGraphQL\Model\Menu;
use WPGraphQL\Model\MenuItem;
use WPGraphQL\Model\Plugin;
use WPGraphQL\Model\Post;
use WPGraphQL\Model\PostType;
use WPGraphQL\Model\Term;
use WPGraphQL\Model\Theme;
use WPGraphQL\Model\User;
use WPGraphQL\Types;

/**
 * Class DataSource
 *
 * This class serves as a factory for all the resolvers for queries and mutations. This layer of
 * abstraction over the actual resolve functions allows easier, granular control over versioning as
 * we can change big things behind the scenes if/when needed, and we just need to ensure the
 * call to the DataSource method returns the expected data later on. This should make it easy
 * down the road to version resolvers if/when changes to the WordPress API are rolled out.
 *
 * @package WPGraphQL\Data
 * @since   0.0.4
 */
class DataSource {

	/**
	 * Stores an array of node definitions
	 *
	 * @var array $node_definition
	 * @since  0.0.4
	 * @access protected
	 */
	protected static $node_definition;

	/**
	 * Retrieves a WP_Comment object for the id that gets passed
	 *
	 * @param int        $id      ID of the comment we want to get the object for
	 * @param AppContext $context The context of the request
	 *
	 * @return Deferred object
	 * @throws UserError
	 * @since  0.0.5
	 * @access public
	 * @throws \Exception
	 */
	public static function resolve_comment( $id, $context ) {

		if ( empty( $id ) || ! absint( $id ) ) {
			return null;
		}
		$comment_id = absint( $id );
		$context->CommentLoader->buffer( [ $comment_id ] );

		return new Deferred( function () use ( $comment_id, $context ) {
			return $context->CommentLoader->load( $comment_id );
		} );

	}

	/**
	 * Retrieves a WP_Comment object for the ID that gets passed
	 *
	 * @param string $author_email The ID of the comment the comment author is associated with.
	 *
	 * @return array
	 * @throws
	 */
	public static function resolve_comment_author( $author_email ) {
		global $wpdb;
		$comment_author                      = $wpdb->get_row( $wpdb->prepare( "SELECT comment_author_email, comment_author, comment_author_url, comment_author_email from $wpdb->comments WHERE comment_author_email = %s LIMIT 1", esc_sql( $author_email ) ) );
		$comment_author                      = ! empty( $comment_author ) ? ( array ) $comment_author : [];
		$comment_author['is_comment_author'] = true;

		return $comment_author;
	}

	/**
	 * Wrapper for the CommentsConnectionResolver class
	 *
	 * @param mixed  object $source
	 * @param array       $args    Query args to pass to the connection resolver
	 * @param AppContext  $context The context of the query to pass along
	 * @param ResolveInfo $info    The ResolveInfo object
	 *
	 * @return mixed
	 * @since 0.0.5
	 * @throws \Exception
	 */
	public static function resolve_comments_connection( $source, array $args, $context, ResolveInfo $info ) {
		$resolver = new CommentConnectionResolver();

		return $resolver->resolve( $source, $args, $context, $info );
	}

	/**
	 * Returns the Plugin model for the plugin you are requesting
	 *
	 * @param string|array $info Name of the plugin you want info for, or the array of data for the
	 *                           plugin
	 *
	 * @return Plugin
	 * @throws \Exception
	 * @since  0.0.5
	 * @access public
	 */
	public static function resolve_plugin( $info ) {

		if ( ! is_array( $info ) ) {
			// Puts input into a url friendly slug format.
			$slug   = sanitize_title( $info );
			$plugin = null;

			// The file may have not been loaded yet.
			require_once ABSPATH . 'wp-admin/includes/plugin.php';

			/**
			 * NOTE: This is missing must use and drop in plugins.
			 */
			$plugins = apply_filters( 'all_plugins', get_plugins() );

			/**
			 * Loop through the plugins and find the matching one
			 *
			 * @since 0.0.5
			 */
			foreach ( $plugins as $path => $plugin_data ) {
				if ( sanitize_title( $plugin_data['Name'] ) === $slug ) {
					$plugin         = $plugin_data;
					$plugin['path'] = $path;
					// Exit early when plugin is found.
					break;
				}
			}
		} else {
			$plugin = $info;
		}

		/**
		 * Return the plugin, or throw an exception
		 */
		if ( ! empty( $plugin ) ) {
			return new Plugin( $plugin );
		} else {
			throw new UserError( sprintf( __( 'No plugin was found with the name %s', 'wp-graphql' ), $info ) );
		}
	}

	/**
	 * Wrapper for PluginsConnectionResolver::resolve
	 *
	 * @param \WP_Post    $source  WP_Post object
	 * @param array       $args    Array of arguments to pass to reolve method
	 * @param AppContext  $context AppContext object passed down
	 * @param ResolveInfo $info    The ResolveInfo object
	 *
	 * @return array
	 * @since  0.0.5
	 * @access public
	 */
	public static function resolve_plugins_connection( $source, array $args, AppContext $context, ResolveInfo $info ) {
		return PluginConnectionResolver::resolve( $source, $args, $context, $info );
	}

	/**
	 * Returns the post object for the ID and post type passed
	 *
	 * @param int        $id      ID of the post you are trying to retrieve
	 * @param AppContext $context The context of the GraphQL Request
	 *
	 * @throws UserError
	 * @since  0.0.5
	 * @return Deferred
	 * @access public
	 *
	 * @throws \Exception
	 */
	public static function resolve_post_object( $id, AppContext $context ) {

		if ( empty( $id ) || ! absint( $id ) ) {
			return null;
		}
		$post_id = absint( $id );
		$context->PostObjectLoader->buffer( [ $post_id ] );

		return new Deferred( function () use ( $post_id, $context ) {
			return $context->PostObjectLoader->load( $post_id );
		} );

<<<<<<< HEAD
	}

	/**
	 * @param int        $id      The ID of the menu item to load
	 * @param AppContext $context The context of the GraphQL request
	 *
	 * @return Deferred|null
	 * @throws \Exception
	 */
	public static function resolve_menu_item( $id, AppContext $context ) {
		if ( empty( $id ) || ! absint( $id ) ) {
			return null;
		}
		$menu_item_id = absint( $id );
		$context->MenuItemLoader->buffer( [ $menu_item_id ] );
=======
		return $post_object;
>>>>>>> b1caf665

		return new Deferred( function () use ( $menu_item_id, $context ) {
			return $context->MenuItemLoader->load( $menu_item_id );
		} );
	}

	/**
	 * Wrapper for PostObjectsConnectionResolver
	 *
	 * @param             $source
	 * @param array       $args      Arguments to pass to the resolve method
	 * @param AppContext  $context   AppContext object to pass down
	 * @param ResolveInfo $info      The ResolveInfo object
	 * @param string      $post_type Post type of the post we are trying to resolve
	 *
	 * @return mixed
	 * @since  0.0.5
	 * @access public
	 * @throws \Exception
	 */
	public static function resolve_post_objects_connection( $source, array $args, AppContext $context, ResolveInfo $info, $post_type ) {
		$resolver = new PostObjectConnectionResolver( $post_type );

		return $resolver->resolve( $source, $args, $context, $info );
	}

	/**
	 * Gets the post type object from the post type name
	 *
	 * @param string $post_type Name of the post type you want to retrieve the object for
	 *
	 * @return PostType object
	 * @throws UserError
	 * @since  0.0.5
	 * @access public
	 * @throws \Exception
	 */
	public static function resolve_post_type( $post_type ) {

		/**
		 * Get the allowed_post_types
		 */
		$allowed_post_types = \WPGraphQL::get_allowed_post_types();

		/**
		 * If the $post_type is one of the allowed_post_types
		 */
		if ( in_array( $post_type, $allowed_post_types, true ) ) {
			return new PostType( get_post_type_object( $post_type ) );
		} else {
			throw new UserError( sprintf( __( 'No post_type was found with the name %s', 'wp-graphql' ), $post_type ) );
		}

	}

	/**
	 * Retrieves the taxonomy object for the name of the taxonomy passed
	 *
	 * @param string $taxonomy Name of the taxonomy you want to retrieve the taxonomy object for
	 *
	 * @return \WP_Taxonomy object
	 * @throws UserError
	 * @since  0.0.5
	 * @access public
	 */
	public static function resolve_taxonomy( $taxonomy ) {

		/**
		 * Get the allowed_taxonomies
		 */
		$allowed_taxonomies = \WPGraphQL::get_allowed_taxonomies();

		/**
		 * If the $post_type is one of the allowed_post_types
		 */
		if ( in_array( $taxonomy, $allowed_taxonomies, true ) ) {
			return get_taxonomy( $taxonomy );
		} else {
			throw new UserError( sprintf( __( 'No taxonomy was found with the name %s', 'wp-graphql' ), $taxonomy ) );
		}

	}

	/**
	 * Get the term object for a term
	 *
	 * @param int    $id       ID of the term you are trying to retrieve the object for
	 * @param string $taxonomy Name of the taxonomy the term is in
	 *
	 * @return mixed
	 * @throws UserError
	 * @since  0.0.5
	 * @access public
	 */
	public static function resolve_term_object( $id, $taxonomy ) {

		$term_object = \WP_Term::get_instance( $id, $taxonomy );
		if ( empty( $term_object ) ) {
			throw new UserError( sprintf( __( 'No %1$s was found with the ID: %2$s', 'wp-graphql' ), $taxonomy, $id ) );
		}

		if ( 'nav_menu' === $taxonomy ) {
			return new Menu( $term_object );
		} else {
			return new Term( $term_object );
		}

	}

	/**
	 * Wrapper for TermObjectConnectionResolver::resolve
	 *
	 * @param              $source
	 * @param array        $args     Array of args to be passed to the resolve method
	 * @param AppContext   $context  The AppContext object to be passed down
	 * @param ResolveInfo  $info     The ResolveInfo object
	 * @param \WP_Taxonomy $taxonomy The WP_Taxonomy object of the taxonomy the term is connected to
	 *
	 * @return array
	 * @since  0.0.5
	 * @access public
	 * @throws \Exception
	 */
	public static function resolve_term_objects_connection( $source, array $args, $context, ResolveInfo $info, $taxonomy ) {
		$resolver = new TermObjectConnectionResolver( $taxonomy );

		return $resolver->resolve( $source, $args, $context, $info );
	}

	/**
	 * Retrieves the theme object for the theme you are looking for
	 *
	 * @param string $stylesheet Directory name for the theme.
	 *
	 * @return Theme object
	 * @throws UserError
	 * @since  0.0.5
	 * @access public
	 */
	public static function resolve_theme( $stylesheet ) {
		$theme = wp_get_theme( $stylesheet );
		if ( $theme->exists() ) {
			return new Theme( $theme );
		} else {
			throw new UserError( sprintf( __( 'No theme was found with the stylesheet: %s', 'wp-graphql' ), $stylesheet ) );
		}
	}

	/**
	 * Wrapper for the ThemesConnectionResolver::resolve method
	 *
	 * @param             $source
	 * @param array       $args    Passes an array of arguments to the resolve method
	 * @param AppContext  $context The AppContext object to be passed down
	 * @param ResolveInfo $info    The ResolveInfo object
	 *
	 * @return array
	 * @since  0.0.5
	 * @access public
	 */
	public static function resolve_themes_connection( $source, array $args, $context, ResolveInfo $info ) {
		return ThemeConnectionResolver::resolve( $source, $args, $context, $info );
	}

	/**
	 * Gets the user object for the user ID specified
	 *
	 * @param int $id ID of the user you want the object for
	 *
	 * @return Deferred
	 * @since  0.0.5
	 * @access public
	 * @throws \Exception
	 */
	public static function resolve_user( $id, AppContext $context ) {

		if ( empty( $id ) ) {
			return null;
		}
		$user_id = absint( $id );
		$context->UserLoader->buffer( [ $user_id ] );

		return new Deferred( function () use ( $user_id, $context ) {
			return $context->UserLoader->load( $user_id );
		} );
	}

	/**
	 * Wrapper for the UsersConnectionResolver::resolve method
	 *
	 * @param             $source
	 * @param array       $args    Array of args to be passed down to the resolve method
	 * @param AppContext  $context The AppContext object to be passed down
	 * @param ResolveInfo $info    The ResolveInfo object
	 *
	 * @return array
	 * @since  0.0.5
	 * @access public
	 * @throws \Exception
	 */
	public static function resolve_users_connection( $source, array $args, $context, ResolveInfo $info ) {
		return UserConnectionResolver::resolve( $source, $args, $context, $info );
	}

	/**
	 * Returns an array of data about the user role you are requesting
	 *
	 * @param string $name Name of the user role you want info for
	 *
	 * @return null|array
	 * @throws \Exception
	 * @since  0.0.30
	 * @access public
	 */
	public static function resolve_user_role( $name ) {

		$role = get_role( $name );

		if ( null === $role ) {
			throw new UserError( sprintf( __( 'No user role was found with the name %s', 'wp-graphql' ), $name ) );
		} else {
			$role       = (array) $role;
			$role['id'] = $name;

			return $role;
		}

	}

	/**
	 * Resolve the connection data for user roles
	 *
	 * @param array       $source  The Query results
	 * @param array       $args    The query arguments
	 * @param AppContext  $context The AppContext passed down to the query
	 * @param ResolveInfo $info    The ResloveInfo object
	 *
	 * @return array
	 */
	public static function resolve_user_role_connection( $source, array $args, AppContext $context, ResolveInfo $info ) {
		return UserRoleConnectionResolver::resolve( $source, $args, $context, $info );
	}

	/**
	 * Get all of the allowed settings by group and return the
	 * settings group that matches the group param
	 *
	 * @access public
	 *
	 * @param string $group
	 *
	 * @return array $settings_groups[ $group ]
	 */
	public static function get_setting_group_fields( $group ) {

		/**
		 * Get all of the settings, sorted by group
		 */
		$settings_groups = self::get_allowed_settings_by_group();

		return ! empty( $settings_groups[ $group ] ) ? $settings_groups[ $group ] : [];

	}

	/**
	 * Get all of the allowed settings by group
	 *
	 * @access public
	 * @return array $allowed_settings_by_group
	 */
	public static function get_allowed_settings_by_group() {

		/**
		 * Get all registered settings
		 */
		$registered_settings = get_registered_settings();

		/**
		 * Loop through the $registered_settings array and build an array of
		 * settings for each group ( general, reading, discussion, writing, reading, etc. )
		 * if the setting is allowed in REST or GraphQL
		 */
		foreach ( $registered_settings as $key => $setting ) {
			if ( ! isset( $setting['show_in_graphql'] ) ) {
				if ( isset( $setting['show_in_rest'] ) && false !== $setting['show_in_rest'] ) {
					$setting['key']                                         = $key;
					$allowed_settings_by_group[ $setting['group'] ][ $key ] = $setting;
				}
			} else if ( true === $setting['show_in_graphql'] ) {
				$setting['key']                                         = $key;
				$allowed_settings_by_group[ $setting['group'] ][ $key ] = $setting;
			}
		};

		/**
		 * Set the setting groups that are allowed
		 */
		$allowed_settings_by_group = ! empty( $allowed_settings_by_group ) && is_array( $allowed_settings_by_group ) ? $allowed_settings_by_group : [];

		/**
		 * Filter the $allowed_settings_by_group to allow enabling or disabling groups in the GraphQL Schema.
		 *
		 * @param array $allowed_settings_by_group
		 */
		$allowed_settings_by_group = apply_filters( 'graphql_allowed_settings_by_group', $allowed_settings_by_group );

		return $allowed_settings_by_group;

	}

	/**
	 * Get all of the $allowed_settings
	 *
	 * @access public
	 * @return array $allowed_settings
	 */
	public static function get_allowed_settings() {

		/**
		 * Get all registered settings
		 */
		$registered_settings = get_registered_settings();

		/**
		 * Loop through the $registered_settings and if the setting is allowed in REST or GraphQL
		 * add it to the $allowed_settings array
		 */
		foreach ( $registered_settings as $key => $setting ) {
			if ( ! isset( $setting['show_in_graphql'] ) ) {
				if ( isset( $setting['show_in_rest'] ) && false !== $setting['show_in_rest'] ) {
					$setting['key']           = $key;
					$allowed_settings[ $key ] = $setting;
				}
			} else if ( true === $setting['show_in_graphql'] ) {
				$setting['key']           = $key;
				$allowed_settings[ $key ] = $setting;
			}
		};

		/**
		 * Verify that we have the allowed settings
		 */
		$allowed_settings = ! empty( $allowed_settings ) && is_array( $allowed_settings ) ? $allowed_settings : [];

		/**
		 * Filter the $allowed_settings to allow some to be enabled or disabled from showing in
		 * the GraphQL Schema.
		 *
		 * @param array $allowed_settings
		 *
		 * @return array
		 */
		$allowed_settings = apply_filters( 'graphql_allowed_setting_groups', $allowed_settings );

		return $allowed_settings;

	}

	/**
	 * We get the node interface and field from the relay library.
	 *
	 * The first method is the way we resolve an ID to its object. The second is the way we resolve
	 * an object that implements node to its type.
	 *
	 * @return array
	 * @throws UserError
	 * @access public
	 */
	public static function get_node_definition() {

		if ( null === self::$node_definition ) {

			$node_definition = Relay::nodeDefinitions(

			// The ID fetcher definition
				function ( $global_id, AppContext $context, ResolveInfo $info ) {

					if ( empty( $global_id ) ) {
						throw new UserError( __( 'An ID needs to be provided to resolve a node.', 'wp-graphql' ) );
					}

					/**
					 * Convert the encoded ID into an array we can work with
					 *
					 * @since 0.0.4
					 */
					$id_components = Relay::fromGlobalId( $global_id );

					/**
					 * If the $id_components is a proper array with a type and id
					 *
					 * @since 0.0.5
					 */
					if ( is_array( $id_components ) && ! empty( $id_components['id'] ) && ! empty( $id_components['type'] ) ) {

						/**
						 * Get the allowed_post_types and allowed_taxonomies
						 *
						 * @since 0.0.5
						 */
						$allowed_post_types = \WPGraphQL::get_allowed_post_types();
						$allowed_taxonomies = \WPGraphQL::get_allowed_taxonomies();

						switch ( $id_components['type'] ) {
							case in_array( $id_components['type'], $allowed_post_types, true ):
								$node = self::resolve_post_object( $id_components['id'], $context );
								break;
							case in_array( $id_components['type'], $allowed_taxonomies, true ):
								$node = self::resolve_term_object( $id_components['id'], $id_components['type'] );
								break;
							case 'comment':
								$node = self::resolve_comment( $id_components['id'], $context );
								break;
							case 'commentAuthor':
								$node = self::resolve_comment_author( $id_components['id'] );
								break;
							case 'plugin':
								$node = self::resolve_plugin( $id_components['id'] );
								break;
							case 'postType':
								$node = self::resolve_post_type( $id_components['id'] );
								break;
							case 'taxonomy':
								$node = self::resolve_taxonomy( $id_components['id'] );
								break;
							case 'theme':
								$node = self::resolve_theme( $id_components['id'] );
								break;
							case 'user':
								$user_id = absint( $id_components['id'] );
								$context->UserLoader->buffer( [ $user_id ] );

								return new Deferred( function () use ( $user_id, $context ) {
									return $context->UserLoader->load( $user_id );
								} );
								break;
							default:
								/**
								 * Add a filter to allow externally registered node types to resolve based on
								 * the id_components
								 *
								 * @param int    $id   The id of the node, from the global ID
								 * @param string $type The type of node to resolve, from the global ID
								 *
								 * @since 0.0.6
								 */
								$node = apply_filters( 'graphql_resolve_node', null, $id_components['id'], $id_components['type'] );
								break;

						}

						/**
						 * If the $node is not properly resolved, throw an exception
						 *
						 * @since 0.0.6
						 */
						if ( ! $node ) {
							throw new UserError( sprintf( __( 'No node could be found with global ID: %s', 'wp-graphql' ), $global_id ) );
						}

						/**
						 * Return the resolved $node
						 *
						 * @since 0.0.5
						 */
						return $node;

					} else {
						throw new UserError( sprintf( __( 'The global ID isn\'t recognized ID: %s', 'wp-graphql' ), $global_id ) );
					}
				},

				// Type resolver
				function ( $node ) {

					if ( true === is_object( $node ) ) {

						switch ( true ) {
							case $node instanceof Post:
								$type = Types::post_object( $node->post_type );
								break;
							case $node instanceof Term:
								$type = Types::term_object( $node->taxonomy );
								break;
							case $node instanceof Comment:
								$type = 'Comment';
								break;
							case $node instanceof PostType:
								$type = 'PostType';
								break;
							case $node instanceof \WP_Taxonomy:
								$type = 'Taxonomy';
								break;
							case $node instanceof Theme:
								$type = 'Theme';
								break;
							case $node instanceof User:
								$type = 'User';
								break;
							case $node instanceof Plugin:
								$type = 'Plugin';
								break;
							default:
								$type = null;
						}

						// Some nodes might return an array instead of an object
					} elseif ( is_array( $node ) ) {

						switch ( $node ) {
							case array_key_exists( 'is_comment_author', $node ):
								$type = 'CommentAuthor';
								break;
							default:
								$type = null;
						}
					}

					/**
					 * Add a filter to allow externally registered node types to return the proper type
					 * based on the node_object that's returned
					 *
					 * @param mixed|object|array $type The type definition the node should resolve to.
					 * @param mixed|object|array $node The $node that is being resolved
					 *
					 * @since 0.0.6
					 */
					$type = apply_filters( 'graphql_resolve_node_type', $type, $node );

					/**
					 * If the $type is not properly resolved, throw an exception
					 *
					 * @since 0.0.6
					 */
					if ( null === $type ) {
						throw new UserError( __( 'No type was found matching the node', 'wp-graphql' ) );
					}

					/**
					 * Return the resolved $type for the $node
					 *
					 * @since 0.0.5
					 */
					return $type;

				}
			);

			self::$node_definition = $node_definition;

		}

		return self::$node_definition;
	}

	/**
	 * Cached version of get_page_by_path so that we're not making unnecessary SQL all the time
	 *
	 * This is a modified version of the cached function from WordPress.com VIP MU Plugins here.
	 *
	 * @param string $uri
	 * @param string $output    Optional. Output type; OBJECT*, ARRAY_N, or ARRAY_A.
	 * @param string $post_type Optional. Post type; default is 'post'.
	 *
	 * @return \WP_Post|null WP_Post on success or null on failure
	 * @see  https://github.com/Automattic/vip-go-mu-plugins/blob/52549ae9a392fc1343b7ac9dba4ebcdca46e7d55/vip-helpers/vip-caching.php#L186
	 * @link http://vip.wordpress.com/documentation/uncached-functions/ Uncached Functions
	 */
	public static function get_post_object_by_uri( $uri, $output = OBJECT, $post_type = 'post' ) {

		if ( is_array( $post_type ) ) {
			$cache_key = sanitize_key( $uri ) . '_' . md5( serialize( $post_type ) );
		} else {
			$cache_key = $post_type . '_' . sanitize_key( $uri );
		}
		$post_id = wp_cache_get( $cache_key, 'get_post_object_by_path' );

		if ( false === $post_id ) {
			$post    = get_page_by_path( $uri, $output, $post_type );
			$post_id = $post ? $post->ID : 0;
			if ( 0 === $post_id ) {
				wp_cache_set( $cache_key, $post_id, 'get_post_object_by_path', ( 1 * HOUR_IN_SECONDS + mt_rand( 0, HOUR_IN_SECONDS ) ) ); // We only store the ID to keep our footprint small
			} else {
				wp_cache_set( $cache_key, $post_id, 'get_post_object_by_path', 0 ); // We only store the ID to keep our footprint small
			}
		}
		if ( $post_id ) {
			return get_post( absint( $post_id ) );
		}

		return null;

	}

		/**
     * Returns array of nav menu location names
     */
    public static function get_registered_nav_menu_locations() {
			global $_wp_registered_nav_menus;
			return array_keys( $_wp_registered_nav_menus );
		}
}<|MERGE_RESOLUTION|>--- conflicted
+++ resolved
@@ -197,7 +197,6 @@
 			return $context->PostObjectLoader->load( $post_id );
 		} );
 
-<<<<<<< HEAD
 	}
 
 	/**
@@ -213,9 +212,6 @@
 		}
 		$menu_item_id = absint( $id );
 		$context->MenuItemLoader->buffer( [ $menu_item_id ] );
-=======
-		return $post_object;
->>>>>>> b1caf665
 
 		return new Deferred( function () use ( $menu_item_id, $context ) {
 			return $context->MenuItemLoader->load( $menu_item_id );
