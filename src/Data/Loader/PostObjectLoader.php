<?php

namespace WPGraphQL\Data\Loader;

use WPGraphQL\Model\Post;

/**
 * Class PostObjectLoader
 *
 * @package WPGraphQL\Data\Loader
 */
class PostObjectLoader extends AbstractDataLoader {

	/**
	 * Given array of keys, loads and returns a map consisting of keys from `keys` array and loaded
<<<<<<< HEAD
	 * posts as the values
=======
	 * values
>>>>>>> 42305566
	 *
	 * Note that order of returned values must match exactly the order of keys.
	 * If some entry is not available for given key - it must include null for the missing key.
	 *
	 * For example:
	 * loadKeys(['a', 'b', 'c']) -> ['a' => 'value1, 'b' => null, 'c' => 'value3']
	 *
	 * @param array $keys
	 *
	 * @return array
	 * @throws \Exception
	 */
	public function loadKeys( array $keys ) {

<<<<<<< HEAD
		/**
		 * If there are no keys, return null and don't execute the query.
		 */
		if ( empty( $keys ) ) {
			return null;
		}

		/**
		 * Configure the args for the query.
		 */
		$args      = [
			'post_type'           => 'any',
			'post_status'         => 'any',
			'posts_per_page'      => count( $keys ),
			'post__in'            => $keys,
			'orderby'             => 'post__in',
			'no_found_rows'       => true,
			'split_the_query'     => false,
=======
		$all_posts = [];
		if ( empty( $keys ) ) {
			return $keys;
		}

		/**
		 * Prepare the args for the query. We're provided a specific
		 * set of IDs, so we want to query as efficiently as possible with
		 * as little overhead as possible. We don't want to return post counts,
		 * we don't want to include sticky posts, and we want to limit the query
		 * to the count of the keys provided. The query must also return results
		 * in the same order the keys were provided in.
		 */
		$args = [
			'post_type' => 'any',
			'post_status' => 'any',
			'posts_per_page' => count( $keys ),
			'post__in' => $keys,
			'orderby' => 'post__in',
			'no_found_rows' => true,
			'split_the_query' => false,
>>>>>>> 42305566
			'ignore_sticky_posts' => true,
		];

		/**
		 * Ensure that WP_Query doesn't first ask for IDs since we already have them.
		 */
		add_filter( 'split_the_query', function ( $split, \WP_Query $query ) {
			if ( false === $query->get( 'split_the_query' ) ) {
				return false;
			}
			return $split;
		}, 10, 2 );

<<<<<<< HEAD
		/**
		 * Query the objects
		 */
		$query = new \WP_Query( $args );

		/**
		 * If there are no posts, return null
		 */
		if ( empty( $query->posts ) || ! is_array( $query->posts ) ) {
			return null;
		}

		/**
		 * Return an array of Post objects. The null
		 */
		return ! empty( $query->posts ) ? array_map( function ( $post_object ) {
			return new Post( $post_object );
		}, $query->posts ) : null;
=======
		new \WP_Query( $args );

		/**
		 * Loop over the posts and return an array of all_posts,
		 * where the key is the ID and the value is the Post passed through
		 * the model layer.
		 */
		foreach ( $keys as $key ) {

			/**
			 * The query above has added our objects to the cache
			 * so now we can pluck them from the cache to return here
			 * and if they don't exist we can throw an error, otherwise
			 * we can proceed to resolve the object via the Model layer.
			 */
			$post_object = get_post( absint( $key ) );
			if ( empty( $post_object ) ) {
				throw new \Exception( sprintf( __( 'No post exists with id: %s', 'wp-graphql' ), $key ) );
			}

			/**
			 * Return the instance through the Model to ensure we only
			 * return fields the consumer has access to.
			 */
			$all_posts[ $key ] = new Post( $post_object );
		}

		return $all_posts;
>>>>>>> 42305566

	}

}<|MERGE_RESOLUTION|>--- conflicted
+++ resolved
@@ -13,11 +13,7 @@
 
 	/**
 	 * Given array of keys, loads and returns a map consisting of keys from `keys` array and loaded
-<<<<<<< HEAD
 	 * posts as the values
-=======
-	 * values
->>>>>>> 42305566
 	 *
 	 * Note that order of returned values must match exactly the order of keys.
 	 * If some entry is not available for given key - it must include null for the missing key.
@@ -32,7 +28,6 @@
 	 */
 	public function loadKeys( array $keys ) {
 
-<<<<<<< HEAD
 		/**
 		 * If there are no keys, return null and don't execute the query.
 		 */
@@ -40,18 +35,6 @@
 			return null;
 		}
 
-		/**
-		 * Configure the args for the query.
-		 */
-		$args      = [
-			'post_type'           => 'any',
-			'post_status'         => 'any',
-			'posts_per_page'      => count( $keys ),
-			'post__in'            => $keys,
-			'orderby'             => 'post__in',
-			'no_found_rows'       => true,
-			'split_the_query'     => false,
-=======
 		$all_posts = [];
 		if ( empty( $keys ) ) {
 			return $keys;
@@ -73,7 +56,6 @@
 			'orderby' => 'post__in',
 			'no_found_rows' => true,
 			'split_the_query' => false,
->>>>>>> 42305566
 			'ignore_sticky_posts' => true,
 		];
 
@@ -87,26 +69,7 @@
 			return $split;
 		}, 10, 2 );
 
-<<<<<<< HEAD
-		/**
-		 * Query the objects
-		 */
-		$query = new \WP_Query( $args );
 
-		/**
-		 * If there are no posts, return null
-		 */
-		if ( empty( $query->posts ) || ! is_array( $query->posts ) ) {
-			return null;
-		}
-
-		/**
-		 * Return an array of Post objects. The null
-		 */
-		return ! empty( $query->posts ) ? array_map( function ( $post_object ) {
-			return new Post( $post_object );
-		}, $query->posts ) : null;
-=======
 		new \WP_Query( $args );
 
 		/**
@@ -135,7 +98,6 @@
 		}
 
 		return $all_posts;
->>>>>>> 42305566
 
 	}
 
