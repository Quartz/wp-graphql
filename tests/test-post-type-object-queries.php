<?php

/**
 * WPGraphQL Test PostType Object Queries
 * This tests postType queries (singular and plural) checking to see if the available fields return the expected response
 * @package WPGraphQL
 * @since 0.0.5
 */
class WP_GraphQL_Test_PostType_Object_Queries extends WP_UnitTestCase {

	public $current_time;
	public $current_date;
	public $current_date_gmt;
	public $admin;

	/**
	 * This function is run before each method
	 * @since 0.0.5
	 */
	public function setUp() {
		parent::setUp();

		$this->current_time = strtotime( '- 1 day' );
		$this->current_date = date( 'Y-m-d H:i:s', $this->current_time );
		$this->current_date_gmt = gmdate( 'Y-m-d H:i:s', $this->current_time );
		$this->admin = $this->factory->user->create( [
			'role' => 'administrator',
		] );

	}

	/**
	 * Runs after each method.
	 * @since 0.0.5
	 */
	public function tearDown() {
		parent::tearDown();
	}

	/**
	 * testPostTypeQueryForPosts
	 *
	 * This tests post type info for posts post type.
	 *
	 * @since 0.0.5
	 */
	public function testPostTypeQueryForPosts() {
		/**
		 * Create the global ID based on the post_type and the created $id
		 */
		$global_id = \GraphQLRelay\Relay::toGlobalId( 'post_type', 'post' );

		/**
		 * Create the query string to pass to the $query
		 */
		$query = "
		query {
			posts {
				postTypeInfo {
					canExport
					connectedTaxonomies {
						name
					}
					connectedTaxonomyNames
					deleteWithUser
					description
					excludeFromSearch
					graphqlPluralName
					graphqlSingleName
					hasArchive
					hierarchical
					id
					label
					labels {
						name
						singularName
						addNew
						addNewItem
						editItem
						newItem
						viewItem
						viewItems
						searchItems
						notFound
						notFoundInTrash
						parentItemColon
						allItems
						archives
						attributes
						insertIntoItem
						uploadedToThisItem
						featuredImage
						setFeaturedImage
						removeFeaturedImage
						useFeaturedImage
						menuName
						filterItemsList
						itemsListNavigation
						itemsList
					}
					menuIcon
					menuPosition
					name
					public
					publiclyQueryable
					restBase
					restControllerClass
					showInAdminBar
					showInGraphql
					showInMenu
					showInNavMenus
					showInRest
					showUi
				}
			}
		}";

		/**
		 * Run the GraphQL query
		 */
		$actual = do_graphql_request( $query );

		/**
		 * Establish the expectation for the output of the query
		 */
		$expected = [
			'data' => [
				'posts' => [
					'postTypeInfo' => [
						'canExport' => true,
						'connectedTaxonomies' => [
							[
								'name' => 'category'
							],
							[
								'name' => 'post_tag'
							],
						],
						'connectedTaxonomyNames' => [ 'category', 'post_tag' ],
						'deleteWithUser' => true,
						'description' => '',
						'excludeFromSearch' => false,
						'graphqlPluralName' => 'posts',
						'graphqlSingleName' => 'post',
						'hasArchive' => null,
						'hierarchical' => false,
						'id' => $global_id,
						'label' => 'Posts',
						'labels' => [
							'name' => 'Posts',
							'singularName' => 'Post',
							'addNew' => 'Add New',
							'addNewItem' => 'Add New Post',
							'editItem' => 'Edit Post',
							'newItem' => 'New Post',
							'viewItem' => 'View Post',
							'viewItems' => 'View Posts',
							'searchItems' => 'Search Posts',
							'notFound' => 'No posts found.',
							'notFoundInTrash' => 'No posts found in Trash.',
							'parentItemColon' => null,
							'allItems' => 'All Posts',
							'archives' => 'Post Archives',
							'attributes' => 'Post Attributes',
							'insertIntoItem' => 'Insert into post',
							'uploadedToThisItem' => 'Uploaded to this post',
							'featuredImage' => 'Featured Image',
							'setFeaturedImage' => 'Set featured image',
							'removeFeaturedImage' => 'Remove featured image',
							'useFeaturedImage' => null,
							'menuName' => 'Posts',
							'filterItemsList' => 'Filter posts list',
							'itemsListNavigation' => 'Posts list navigation',
							'itemsList' => 'Posts list',
						],
						'menuIcon' => null,
						'menuPosition' => 5,
						'name' => 'post',
						'public' => true,
						'publiclyQueryable' => true,
						'restBase' => 'posts',
						'restControllerClass' => 'WP_REST_Posts_Controller',
						'showInAdminBar' => true,
						'showInGraphql' => 'true',
						'showInMenu' => true,
						'showInNavMenus' => true,
						'showInRest' => true,
						'showUi' => true,
					],
				],
			],
		];

		$this->assertEquals( $expected, $actual );
	}

	/**
	 * testPostTypeQueryForPages
	 *
	 * This tests post type info for pages post type.
	 *
	 * @since 0.0.5
	 */
	public function testPostTypeQueryForPages() {
		/**
		 * Create the global ID based on the post_type and the created $id
		 */
		$global_id = \GraphQLRelay\Relay::toGlobalId( 'post_type', 'page' );

		/**
		 * Create the query string to pass to the $query
		 */
		$query = "
		query {
			pages {
				postTypeInfo {
					canExport
					connectedTaxonomies {
						name
					}
					connectedTaxonomyNames
					deleteWithUser
					description
					excludeFromSearch
					graphqlPluralName
					graphqlSingleName
					hasArchive
					hierarchical
					id
					label
					menuIcon
					menuPosition
					name
					public
					publiclyQueryable
					restBase
					restControllerClass
					showInAdminBar
					showInGraphql
					showInMenu
					showInNavMenus
					showInRest
					showUi
				}
			}
		}";

		/**
		 * Run the GraphQL query
		 */
		$actual = do_graphql_request( $query );

		/**
		 * Establish the expectation for the output of the query
		 */
		$expected = [
			'data' => [
				'pages' => [
					'postTypeInfo' => [
						'canExport' => true,
						'connectedTaxonomies' => null,
						'connectedTaxonomyNames' => null,
						'deleteWithUser' => true,
						'description' => '',
						'excludeFromSearch' => false,
						'graphqlPluralName' => 'pages',
						'graphqlSingleName' => 'page',
						'hasArchive' => null,
						'hierarchical' => true,
						'id' => $global_id,
						'label' => 'Pages',
						'menuIcon' => null,
						'menuPosition' => 20,
						'name' => 'page',
						'public' => true,
						'publiclyQueryable' => null,
						'restBase' => 'pages',
						'restControllerClass' => 'WP_REST_Posts_Controller',
						'showInAdminBar' => true,
						'showInGraphql' => 'true',
						'showInMenu' => true,
						'showInNavMenus' => true,
						'showInRest' => true,
						'showUi' => true,
					],
				],
			],
		];

		$this->assertEquals( $expected, $actual );
	}

	/**
	 * testPostTypeQueryForMedia
	 *
	 * This tests post type info for attachment post type.
	 *
	 * @since 0.0.5
	 */
	public function testPostTypeQueryForMedia() {
		/**
		 * Create the global ID based on the post_type and the created $id
		 */
		$global_id = \GraphQLRelay\Relay::toGlobalId( 'post_type', 'attachment' );

		/**
		 * Create the query string to pass to the $query
		 */
		$query = "
		query {
			mediaItems {
				postTypeInfo {
					canExport
					connectedTaxonomies {
						name
					}
					connectedTaxonomyNames
					deleteWithUser
					description
					excludeFromSearch
					graphqlPluralName
					graphqlSingleName
					hasArchive
					hierarchical
					id
					label
					menuIcon
					menuPosition
					name
					public
					publiclyQueryable
					restBase
					restControllerClass
					showInAdminBar
					showInGraphql
					showInMenu
					showInNavMenus
					showInRest
					showUi
				}
			}
		}";

		/**
		 * Run the GraphQL query
		 */
		$actual = do_graphql_request( $query );

		/**
		 * Establish the expectation for the output of the query
		 */
		$expected = [
			'data' => [
				'mediaItems' => [
					'postTypeInfo' => [
						'canExport' => true,
						'connectedTaxonomies' => null,
						'connectedTaxonomyNames' => null,
						'deleteWithUser' => true,
						'description' => '',
						'excludeFromSearch' => false,
						'graphqlPluralName' => 'mediaItems',
						'graphqlSingleName' => 'mediaItem',
						'hasArchive' => null,
						'hierarchical' => false,
						'id' => $global_id,
						'label' => 'Media',
						'menuIcon' => null,
						'menuPosition' => null,
						'name' => 'attachment',
						'public' => true,
						'publiclyQueryable' => true,
						'restBase' => 'media',
						'restControllerClass' => 'WP_REST_Attachments_Controller',
						'showInAdminBar' => true,
						'showInGraphql' => 'true',
						'showInMenu' => true,
						'showInNavMenus' => null,
						'showInRest' => true,
						'showUi' => true,
					],
				],
			],
		];

		$this->assertEquals( $expected, $actual );
	}
<<<<<<< HEAD

=======
	
>>>>>>> 79193b57
}<|MERGE_RESOLUTION|>--- conflicted
+++ resolved
@@ -385,9 +385,4 @@
 
 		$this->assertEquals( $expected, $actual );
 	}
-<<<<<<< HEAD
-
-=======
-	
->>>>>>> 79193b57
 }