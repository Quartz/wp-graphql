--- conflicted
+++ resolved
@@ -130,63 +130,6 @@
 		 * Establish the expectation for the output of the query
 		 */
 		$expected = [
-<<<<<<< HEAD
-			'posts' => [
-				'nodes' => [
-					[
-						'contentType' => [
-							'node' => [
-								'canExport'              => true,
-								'connectedTaxonomies'    => [
-									'nodes' => [
-										[
-											'name' => 'category'
-										],
-										[
-											'name' => 'post_tag'
-										],
-										[
-											'name' => 'post_format'
-										],
-									]
-
-								],
-								'deleteWithUser'         => true,
-								'description'            => '',
-								'excludeFromSearch'      => false,
-								'graphqlPluralName'      => 'posts',
-								'graphqlSingleName'      => 'post',
-								'hasArchive'             => false,
-								'hierarchical'           => false,
-								'id'                     => $global_id,
-								'label'                  => 'Posts',
-								'labels'                 => [
-									'name'                => 'Posts',
-									'singularName'        => 'Post',
-									'addNew'              => 'Add New',
-									'addNewItem'          => 'Add New Post',
-									'editItem'            => 'Edit Post',
-									'newItem'             => 'New Post',
-									'viewItem'            => 'View Post',
-									'viewItems'           => 'View Posts',
-									'searchItems'         => 'Search Posts',
-									'notFound'            => 'No posts found.',
-									'notFoundInTrash'     => 'No posts found in Trash.',
-									'parentItemColon'     => null,
-									'allItems'            => 'All Posts',
-									'archives'            => 'Post Archives',
-									'attributes'          => 'Post Attributes',
-									'insertIntoItem'      => 'Insert into post',
-									'uploadedToThisItem'  => 'Uploaded to this post',
-									'featuredImage'       => $post_type_object->labels->featured_image,
-									'setFeaturedImage'    => 'Set featured image',
-									'removeFeaturedImage' => 'Remove featured image',
-									'useFeaturedImage'    => null,
-									'menuName'            => 'Posts',
-									'filterItemsList'     => 'Filter posts list',
-									'itemsListNavigation' => 'Posts list navigation',
-									'itemsList'           => 'Posts list',
-=======
 			'data' => [
 				'posts' => [
 					'nodes' => [
@@ -257,7 +200,6 @@
 									'showInNavMenus'         => true,
 									'showInRest'             => true,
 									'showUi'                 => true,
->>>>>>> 8c9dbaf9
 								],
 								'menuIcon'               => $post_type_object->menu_icon,
 								'menuPosition'           => 5,
