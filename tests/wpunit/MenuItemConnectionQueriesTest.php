--- conflicted
+++ resolved
@@ -12,11 +12,7 @@
 		set_theme_mod( 'nav_menu_locations', [ 'my-menu-location' => 0 ] );
 	}
 
-<<<<<<< HEAD
-	public function setUp(): void {
-=======
 	public function setUp():void {
->>>>>>> 5718717f
 		parent::setUp();
 
 		$this->admin = $this->factory()->user->create( [
@@ -543,7 +539,6 @@
 		);
 
 
-<<<<<<< HEAD
 	public function testDraftPostsAreNotVisibleForAnonymous() {
 		$count = 2;
 		$created = $this->createMenuItems( 'my-test-menu-location', $count );
@@ -608,8 +603,6 @@
 		);
 
 
-=======
->>>>>>> 5718717f
 		$query = '
 		{
 			menuItems( where: { location: MY_MENU_LOCATION } ) {
@@ -649,13 +642,8 @@
 		$this->assertEquals( $expected, $actual['data']['menuItems']['nodes'] );
 
 	}
-<<<<<<< HEAD
 
 	public function testMenuItemsOrder() {
-=======
-  
-  	public function testMenuItemsOrder() {
->>>>>>> 5718717f
 		$created = $this->createNestedMenu( 3 );
 
 		// The nesting is added to the fourth item
