--- conflicted
+++ resolved
@@ -22,12 +22,8 @@
     }
   ],
   "require": {
-<<<<<<< HEAD
     "php": "^7.3||^8.0",
-    "webonyx/graphql-php": "^0.13.8",
-=======
-    "webonyx/graphql-php": "dev-master",
->>>>>>> 014c5d96
+    "webonyx/graphql-php": "0.13.8",
     "ivome/graphql-relay-php": "0.3.1"
   },
   "require-dev": {
