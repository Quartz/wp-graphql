sudo: required

services:
  - docker

language: php

notifications:
  email:
    on_success: never
    on_failure: never

branches:
  only:
    - master
    - develop

cache:
  apt: true

# Set the global environment variables
env:
  matrix:
    # These apply to the latest WP version that is available as a Docker image: https://hub.docker.com/_/wordpress/
    - WP_VERSION=5.0.2 PHP_VERSION=5.6
<<<<<<< HEAD
    - WP_VERSION=5.1.1 PHP_VERSION=7.1
    - WP_VERSION=5.1.1 PHP_VERSION=7.2
    - WP_VERSION=5.1.1 PHP_VERSION=7.3 COVERAGE=true LINT_SCHEMA=true
=======
    - WP_VERSION=5.0.3 PHP_VERSION=7.1
    - WP_VERSION=5.0.3 PHP_VERSION=7.2
    - WP_VERSION=5.0.3 PHP_VERSION=7.3 COVERAGE=true LINT_SCHEMA=true
    - PHPCS=true
  
matrix:
  allow_failures:
    - env: PHPCS=true
>>>>>>> c7551b84

before_install:
  - sudo rm /usr/local/bin/docker-compose
  - curl -L https://github.com/docker/compose/releases/download/1.23.2/docker-compose-`uname -s`-`uname -m` > docker-compose
  - chmod +x docker-compose
  - sudo mv docker-compose /usr/local/bin
  - |
    # Remove Xdebug for a huge performance increase:
    if [ -f ~/.phpenv/versions/$(phpenv version-name)/etc/conf.d/xdebug.ini ]; then
      phpenv config-rm xdebug.ini
    else
      echo "xdebug.ini does not exist"
    fi 

before_script:
  # Install PHP CodeSniffer and WPCS.
  - |
    if [[ "$PHPCS" == "true" ]]; then
      composer require dealerdirect/phpcodesniffer-composer-installer
      composer require squizlabs/php_codesniffer
      composer require phpcompatibility/phpcompatibility-wp
      composer require wp-coding-standards/wpcs
      composer install

      phpenv rehash

      ./vendor/bin/phpcs --config-set installed_paths '../../wimg/php-compatibility/,../../wp-coding-standards/wpcs/'
      ./vendor/bin/phpcs --config-set default_standard WordPress
    fi

script:
  - ./run-docker-tests.sh 'wpunit'
  - ./run-docker-tests.sh 'functional'
  - ./run-docker-tests.sh 'acceptance'
  - if [[ "$PHPCS" == "true" ]]; then ./vendor/bin/phpcs; fi

after_success:
  # Upload coverage to codecov
  - |
    if [[ "${COVERAGE}" == 'true' ]]; then
      bash <(curl -s https://codecov.io/bash)
    fi
  # Install GraphQL Schema Linter
  # Move to the WordPress Install
  # Generate the Static Schema
  # Lint the Schema
  - |
    if [ $LINT_SCHEMA == true ]; then
      npm install -g graphql-schema-linter
      cd $WP_CORE_DIR
      wp graphql generate-static-schema
      cd $WP_CORE_DIR/wp-content/plugins/wp-graphql
      graphql-schema-linter ./schema.graphql
    fi<|MERGE_RESOLUTION|>--- conflicted
+++ resolved
@@ -23,20 +23,14 @@
   matrix:
     # These apply to the latest WP version that is available as a Docker image: https://hub.docker.com/_/wordpress/
     - WP_VERSION=5.0.2 PHP_VERSION=5.6
-<<<<<<< HEAD
     - WP_VERSION=5.1.1 PHP_VERSION=7.1
     - WP_VERSION=5.1.1 PHP_VERSION=7.2
     - WP_VERSION=5.1.1 PHP_VERSION=7.3 COVERAGE=true LINT_SCHEMA=true
-=======
-    - WP_VERSION=5.0.3 PHP_VERSION=7.1
-    - WP_VERSION=5.0.3 PHP_VERSION=7.2
-    - WP_VERSION=5.0.3 PHP_VERSION=7.3 COVERAGE=true LINT_SCHEMA=true
     - PHPCS=true
   
 matrix:
   allow_failures:
     - env: PHPCS=true
->>>>>>> c7551b84
 
 before_install:
   - sudo rm /usr/local/bin/docker-compose
